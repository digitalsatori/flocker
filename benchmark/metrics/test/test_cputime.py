--- conflicted
+++ resolved
@@ -204,15 +204,15 @@
         node1 = Node(uuid=uuid4(), public_address=IPAddress('10.0.0.1'))
         node2 = Node(uuid=uuid4(), public_address=IPAddress('10.0.0.2'))
         metric = CPUTime(
-<<<<<<< HEAD
-            Clock(), BenchmarkCluster(
+            clock,
+            BenchmarkCluster(
                 IPAddress('10.0.0.1'),
-                lambda reactor: FakeFlockerClient([node1, node2]), {}
+                lambda reactor: FakeFlockerClient([node1, node2]),
+                {}
             ),
-=======
-            clock, FakeFlockerClient([node1, node2]),
->>>>>>> 0be67de5
-            _LocalRunner(), processes=[_standard_process])
+            _LocalRunner(),
+            processes=[_standard_process]
+        )
         d = metric.measure(lambda: clock.advance(5))
 
         # Although it is unlikely, it's possible that we could get a CPU
