--- conflicted
+++ resolved
@@ -99,17 +99,10 @@
     :ivar user: Remote user name.
     """
 
-<<<<<<< HEAD
     def __init__(self, reactor, cluster, user=b'root'):
         self.reactor = reactor
         self.cluster = cluster
         self.user = user
-=======
-    def __init__(self, reactor, node_mapping, user=b'root'):
-        self._reactor = reactor
-        self._node_mapping = node_mapping
-        self._user = user
->>>>>>> 0be67de5
 
     def run(self, node, command_args, handle_stdout):
         """
@@ -120,20 +113,10 @@
         :param callable handle_stdout: Function to handle each line of output.
         :return: Deferred, firing when complete.
         """
-<<<<<<< HEAD
         d = run_ssh(
             self.reactor,
             self.user,
             self.cluster.public_address(node.public_address).exploded,
-=======
-        hostname = node.public_address.exploded
-        # Map hostname to public IP address. If not in mapping, use hostname.
-        public_ip = self._node_mapping.get(hostname, hostname)
-        d = run_ssh(
-            self._reactor,
-            self._user,
-            public_ip,
->>>>>>> 0be67de5
             command_args,
             handle_stdout=handle_stdout,
         )
