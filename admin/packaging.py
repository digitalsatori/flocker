# -*- test-case-name: admin.test.test_packaging -*-
# Copyright Hybrid Logic Ltd.  See LICENSE file for details.

"""
Helper utilities for Flocker packaging.
"""

from functools import partial
import platform
import sys
import os
from subprocess import check_output, check_call, CalledProcessError, call
from tempfile import mkdtemp
from textwrap import dedent, fill

from eliot import Logger, start_action, to_file

from twisted.python.constants import ValueConstant, Values
from twisted.python.filepath import FilePath
from twisted.python import usage, log

from characteristic import attributes, Attribute
import virtualenv

from flocker.common.version import make_rpm_version


class PackageTypes(Values):
    """
    Constants representing supported target packaging formats.
    """
    RPM = ValueConstant('rpm')
    DEB = ValueConstant('deb')


# Associate package formats with platform operating systems.
PACKAGE_TYPE_MAP = {
    PackageTypes.RPM: ('fedora', 'centos'),
    PackageTypes.DEB: ('ubuntu',),
}

PACKAGE_NAME_FORMAT = {
    PackageTypes.RPM: '{}-{}-{}.{}.rpm',
    PackageTypes.DEB: '{}_{}-{}_{}.deb',
}

ARCH = {
    'all': {
        PackageTypes.RPM: 'noarch',
        PackageTypes.DEB: 'all',
    },
    'native': {  # HACK
        PackageTypes.RPM: 'x86_64',
        PackageTypes.DEB: 'amd64',
    },
}

# Path from the root of the source tree to the directory holding possible build
# targets.  A build target is a directory containing a Dockerfile.
BUILD_TARGETS_SEGMENTS = [b"admin", b"build_targets"]

PACKAGE_ARCHITECTURE = {
    'clusterhq-flocker-cli': 'all',
    'clusterhq-flocker-node': 'all',
    'clusterhq-python-flocker': 'native',
}


def package_filename(package_type, package, architecture, rpm_version):
    package_name_format = PACKAGE_NAME_FORMAT[package_type]
    return package_name_format.format(
        package, rpm_version.version,
        rpm_version.release, ARCH[architecture][package_type])


@attributes(['name', 'version'])
class Distribution(object):
    """
    A linux distribution.

    :ivar bytes name: The name of the distribution.
    :ivar bytes version: The version of the distribution.
    """

    @classmethod
    def _get_current_distribution(klass):
        """
        :return: A ``Distribution`` representing the current platform.
        """
        name, version, id = (
            platform.linux_distribution(full_distribution_name=False))
        return klass(name=name.lower(), version=version)

    def package_type(self):
        distribution_name = self.name.lower()

        for package_type, distribution_names in PACKAGE_TYPE_MAP.items():
            if distribution_name.lower() in distribution_names:
                return package_type
        else:
            raise ValueError("Unknown distribution.", distribution_name)


CURRENT_DISTRIBUTION = Distribution._get_current_distribution()


def _native_package_type():
    """
    :return: The ``bytes`` name of the native package format for this platform.
    """
    distribution_name = CURRENT_DISTRIBUTION.name.lower()

    for package_type, distribution_names in PACKAGE_TYPE_MAP.items():
        if distribution_name.lower() in distribution_names:
            return package_type
    else:
        raise ValueError("Unknown distribution.", distribution_name)


@attributes(['steps'])
class BuildSequence(object):
    """
    Run the supplied ``steps`` consecutively.

    :ivar tuple steps: A sequence of steps.
    """
    logger = Logger()
    _system = u"packaging:buildsequence:run"

    def run(self):
        for step in self.steps:
            with start_action(self.logger, self._system, step=repr(step)):
                step.run()


def run_command(args, added_env=None, cwd=None):
    """
    Run a subprocess and return its output. The command line and its
    environment are logged for debugging purposes.

    :param dict env: Addtional environment variables to pass.

    :return: The output of the command.
    """
    log.msg(
        format="Running %(args)r with environment %(env)r "
               "and working directory %(cwd)s",
        args=args, env=added_env, cwd=cwd)
    if added_env:
        env = os.environ.copy()
        env.update(env)
    else:
        env = None
    try:
        return check_output(args=args, env=env, cwd=cwd,)
    except CalledProcessError as e:
        print e.output


@attributes([
    Attribute('package'),
    Attribute('compare', default_value=None),
    Attribute('version', default_value=None)])
class Dependency(object):
    """
    A package dependency.

    :ivar bytes package: The name of the dependency package.
    :ivar bytes compare: The operator to use when comparing required and
        available versions of the dependency package.
    :ivar bytes version: The version of the dependency package.
    """
    def __init__(self):
        """
        :raises ValueError: If ``compare`` and ``version`` values are not
            compatible.
        """
        if (self.compare is None) != (self.version is None):
            raise ValueError(
                "Must specify both or neither compare and version.")

    def format(self, package_type):
        """
        :return: A ``bytes`` representation of the desired version comparison
            which can be parsed by the package management tools associated with
            ``package_type``.

        :raises: ``ValueError`` if supplied with an unrecognised
            ``package_type``.
        """
        if package_type == PackageTypes.DEB:
            if self.version:
                return "%s (%s %s)" % (
                    self.package, self.compare, self.version)
            else:
                return self.package
        elif package_type == PackageTypes.RPM:
            if self.version:
                return "%s %s %s" % (self.package, self.compare, self.version)
            else:
                return self.package
        else:
            raise ValueError("Unknown package type.")


# The minimum required version of Docker. The package names vary between
# operating systems and are supplied later.
DockerDependency = partial(Dependency, compare='>=', version='1.3.0')
# This ensures that servers with the broken docker-io-1.4.1 package get
# upgraded when Flocker is installed.
# See https://bugzilla.redhat.com/show_bug.cgi?id=1185423
# The working 1.4.1-8 package is temporarily being hosted in the ClusterHQ
# repo, but will soon be backported to Fedora20.
# See https://admin.fedoraproject.org/updates/docker-io-1.4.1-8.fc20
# In future this specific minimum version dependency can be removed.
# See https://clusterhq.atlassian.net/browse/FLOC-1293
FedoraDockerDependency = partial(
    Dependency, package='docker-io', compare='>=', version='1.4.1-8.fc20')

# We generate three packages.  ``clusterhq-python-flocker`` contains the entire
# code base.  ``clusterhq-flocker-cli`` and ``clusterhq-flocker-node`` are meta
# packages which symlink only the cli or node specific scripts and load only
# the dependencies required to satisfy those scripts.  This map represents the
# dependencies for each of those three packages and accounts for differing
# dependency package names and versions on various platforms.
DEPENDENCIES = {
    'python': {
        'fedora': (
            Dependency(package='python'),
        ),
        'centos': (
            Dependency(package='python'),
        ),
        'ubuntu': (
            Dependency(package='python2.7'),
        ),
    },
    'node': {
        'fedora': (
            FedoraDockerDependency(),
            Dependency(package='/usr/sbin/iptables'),
            Dependency(package='openssh-clients'),
        ),
        'centos': (
            DockerDependency(package='docker'),
            Dependency(package='/usr/sbin/iptables'),
            Dependency(package='openssh-clients'),
        ),
        'ubuntu': (
            # trust-updates version
            DockerDependency(package='docker.io'),
            Dependency(package='iptables'),
            Dependency(package='openssh-client'),
        ),
    },
    'cli': {
        'fedora': (
            Dependency(package='openssh-clients'),
        ),
        'centos': (
            Dependency(package='openssh-clients'),
        ),
        'ubuntu': (
            Dependency(package='openssh-client'),
        ),
    },
}


def make_dependencies(package_name, package_version, distribution):
    """
    Add the supplied version of ``python-flocker`` to the base dependency lists
    defined in ``DEPENDENCIES``.

    :param bytes package_name: The name of the flocker package to generate
        dependencies for.
    :param bytes package_version: The flocker version.
    :param Distribution distribution: The distribution for which to
        generate dependencies.

    :return: A list of ``Dependency`` instances.
    """
    dependencies = DEPENDENCIES[package_name][distribution.name]
    if package_name in ('node', 'cli'):
        dependencies += (
            Dependency(
                package='clusterhq-python-flocker',
                compare='=',
                version=package_version),)
    return dependencies


def create_virtualenv(root):
    """
    Create a virtualenv in ``root``.

    :param FilePath root: The directory in which to install a virtualenv.
    :returns: A ``VirtualEnv`` instance.
    """
    # We call ``virtualenv`` as a subprocess rather than as a library, so that
    # we can turn off Python byte code compilation.
    run_command(
        ['virtualenv', '--python=/usr/bin/python2.7', '--quiet', root.path],
        added_env=dict(PYTHONDONTWRITEBYTECODE='1')
    )
    # XXX: Virtualenv doesn't link to pyc files when copying its bootstrap
    # modules. See https://github.com/pypa/virtualenv/issues/659
    for module_name in virtualenv.REQUIRED_MODULES:
        py_base = root.descendant(
            ['lib', 'python2.7', module_name])
        py = py_base.siblingExtension('.py')
        if py.exists() and py.islink():
            pyc = py_base.siblingExtension('.pyc')
            py_target = py.realpath()
            pyc_target = FilePath(
                py_target.splitext()[0]).siblingExtension('.pyc')

            if pyc.exists():
                pyc.remove()

            if pyc_target.exists():
                pyc_target.linkTo(pyc)

    return VirtualEnv(root=root)


@attributes(['virtualenv'])
class InstallVirtualEnv(object):
    """
    Install a virtualenv in the supplied ``target_path``.

    :ivar FilePath target_path: The path to a directory in which to create the
        virtualenv.
    """
    _create_virtualenv = staticmethod(create_virtualenv)

    def run(self):
        self._create_virtualenv(root=self.virtualenv.root)


@attributes(['name', 'version'])
class PythonPackage(object):
    """
    A model representing a single pip installable Python package.

    :ivar bytes name: The name of the package.
    :ivar bytes version: The version of the package.
    """


@attributes(['root'])
class VirtualEnv(object):
    """
    A model representing a virtualenv directory.
    """
    def install(self, package_uri):
        """
        Install package and its dependencies into this virtualenv.
        """
        # We can't just call pip directly, because in the virtualenvs created
        # in tests, the shebang line becomes too long and triggers an
        # error. See http://www.in-ulm.de/~mascheck/various/shebang/#errors
        python_path = self.root.child('bin').child('python').path

        run_command(
            [python_path, '-m', 'pip', '--quiet', 'install', package_uri],
        )


@attributes(['virtualenv', 'package_uri'])
class InstallApplication(object):
    """
    Install the supplied ``package_uri`` using the supplied ``virtualenv``.

    :ivar VirtualEnv virtualenv: The virtual environment in which to install
       ``package``.
    :ivar bytes package_uri: A pip compatible URI.
    """
    def run(self):
        self.virtualenv.install(self.package_uri)


@attributes(['links'])
class CreateLinks(object):
    """
    Create symlinks to the files in ``links``.
    """
    def run(self):
        """
        If link is a directory, the target filename will be used as the link
        name within that directory.
        """
        for target, link in self.links:
            if link.isdir():
                name = link.child(target.basename())
            else:
                name = link
            target.linkTo(name)


@attributes(['virtualenv', 'package_name'])
class GetPackageVersion(object):
    """
    Record the version of ``package_name`` installed in ``virtualenv_path`` by
    examining ``<package_name>.__version__``.

    :ivar VirtualEnv virtualenv: The ``virtualenv`` containing the package.
    :ivar bytes package_name: The name of the package whose version will be
        recorded.
    :ivar version: The version string of the supplied package. Default is
        ``None`` until the step has been run. or if the supplied

    :raises: If ``package_name`` is not found.
    """
    version = None

    def run(self):
        python_path = self.virtualenv.root.child('bin').child('python').path
        output = check_output(
            [python_path,
             '-c', '; '.join([
                 'from sys import stdout',
                 'stdout.write(__import__(%r).__version__)' % self.package_name
             ])])

        self.version = output


@attributes([
    'package_type', 'destination_path', 'source_paths', 'name', 'prefix',
    'epoch', 'rpm_version', 'license', 'url', 'vendor', 'maintainer',
    'architecture', 'description', 'dependencies', 'category',
    Attribute('directories', default_factory=list),
    Attribute('after_install', default_value=None),
])
class BuildPackage(object):
    """
    Use ``fpm`` to build an RPM file from the supplied ``source_path``.

    :ivar package_type: A package type constant from ``PackageTypes``.
    :ivar FilePath destination_path: The path in which to save the resulting
        RPM package file.
    :ivar dict source_paths: A dictionary mapping paths in the filesystem to
        the path in the package.
    :ivar bytes name: The name of the package.
    :ivar FilePath prefix: The path beneath which the packaged files will be
         installed.
    :ivar bytes epoch: An integer string tag used to help RPM determine version
        number ordering.
    :ivar rpm_version rpm_version: An object representing an RPM style version
        containing a release and a version attribute.
    :ivar bytes license: The name of the license under which this package is
        released.
    :ivar bytes url: The URL of the source of this package.
    :ivar unicode vendor: The name of the package vendor.
    :ivar bytes maintainer: The email address of the package maintainer.
    :ivar bytes architecture: The OS architecture for which this package is
        targeted. Default ``None`` means architecture independent.
    :ivar unicode description: A description of the package.
    :ivar unicode category: The category of the package.
    :ivar list dependencies: The list of dependencies of the package.
    :ivar list directories: List of directories the package should own.
    """
    def run(self):
        architecture = self.architecture

        command = [
            'fpm',
            '--force',
            '-s', 'dir',
            '-t', self.package_type.value,
            '--package', self.destination_path.path,
            '--name', self.name,
            '--prefix', self.prefix.path,
            '--version', self.rpm_version.version,
            '--iteration', self.rpm_version.release,
            '--license', self.license,
            '--url', self.url,
            '--vendor', self.vendor,
            '--maintainer', self.maintainer,
            '--architecture', architecture,
            '--description', self.description,
            '--category', self.category,
        ]

        if not (self.package_type is PackageTypes.DEB and self.epoch == '0'):
            # Leave epoch unset for deb's with epoch 0
            command.extend(['--epoch', self.epoch])

        for requirement in self.dependencies:
            command.extend(
                ['--depends', requirement.format(self.package_type)])

        for directory in self.directories:
            command.extend(
                ['--directories', directory.path])

        if self.after_install is not None:
            command.extend(
                ['--after-install', self.after_install.path])

        for source_path, package_path in self.source_paths.items():
            # Think of /= as a separate operator. It causes fpm to copy the
            # content of the directory rather than the directory its self.
            command.append(
                "%s/=%s" % (source_path.path, package_path.path))

        run_command(command)


@attributes(['package_version_step'])
class DelayedRpmVersion(object):
    """
    Pretend to be an ``rpm_version`` instance providing a ``version`` and
    ``release`` attribute.

    The values of these attributes will be calculated from the Python version
    string read from a previous ``GetPackageVersion`` build step.

    :ivar GetPackageVersion package_version_step: An instance of
        ``GetPackageVersion`` whose ``run`` method will have been called and
        from which the version string will be read.
    """
    _rpm_version = None

    @property
    def rpm_version(self):
        """
        :return: An ``rpm_version`` and cache it.
        """
        if self._rpm_version is None:
            self._rpm_version = make_rpm_version(
                self.package_version_step.version
            )
        return self._rpm_version

    @property
    def version(self):
        """
        :return: The ``version`` string.
        """
        return self.rpm_version.version

    @property
    def release(self):
        """
        :return: The ``release`` string.
        """
        return self.rpm_version.release

    def __str__(self):
        return self.rpm_version.version + '-' + self.rpm_version.release

IGNORED_WARNINGS = {
    PackageTypes.RPM: (
        # Ignore the summary line rpmlint prints.
        # We always check a single package, so we can hardcode the numbers.
        '1 packages and 0 specfiles checked;',

        # This isn't an distribution package so we deliberately install in /opt
        'dir-or-file-in-opt',
        # We don't care enough to fix this
        'python-bytecode-inconsistent-mtime',
        # /opt/flocker/lib/python2.7/no-global-site-packages.txt will be empty.
        'zero-length',

        # cli/node packages have symlink to base package
        'dangling-symlink',

        # Should be fixed
        'no-documentation',
        'no-manual-page-for-binary',
        # changelogs are elsewhere
        'no-changelogname-tag',

        # virtualenv's interpreter is correct.
        'wrong-script-interpreter',

        # rpmlint on CentOS 7 doesn't see python in the virtualenv.
        'no-binary',

        # These are in our dependencies.
        'incorrect-fsf-address',
        'pem-certificate',
        'non-executable-script',
        'devel-file-in-non-devel-package',
        'unstripped-binary-or-object',

        # Firewall and systemd configuration live in /usr/lib
        'only-non-binary-in-usr-lib',
        # We don't allow configuring ufw firewall applications.
        'non-conffile-in-etc /etc/ufw/applications.d/flocker-control',

        # Upstart control files are not installed as conffiles.
        'non-conffile-in-etc /etc/init/flocker-dataset-agent.conf',
        'non-conffile-in-etc /etc/init/flocker-container-agent.conf',
        'non-conffile-in-etc /etc/init/flocker-control.conf',

        # Cryptography hazmat bindings
        'package-installs-python-pycache-dir opt/flocker/lib/python2.7/site-packages/cryptography/hazmat/bindings/__pycache__/',  # noqa

        # We require an old version of setuptools
        # XXX This should not be necessary after
        # https://clusterhq.atlassian.net/browse/FLOC-1373
        'backup-file-in-package /opt/flocker/lib/python2.7/site-packages/setuptools-3.6.dist-info/requires.txt.orig',  # noqa
    ),
# See https://www.debian.org/doc/manuals/developers-reference/tools.html#lintian  # noqa
    PackageTypes.DEB: (
        # This isn't an distribution package so we deliberately install in /opt
        'dir-or-file-in-opt',

        # This isn't a distribution package, so the precise details of the
        # distro portion of the version don't need to be followed.
        'debian-revision-not-well-formed',

        # virtualenv's interpreter is correct.
        'wrong-path-for-interpreter',
        # Virtualenv creates symlinks for local/{bin,include,lib}. Ignore them.
        'symlink-should-be-relative',

        # We depend on python2.7 which depends on libc
        'missing-dependency-on-libc',

        # We are installing in a virtualenv, so we can't easily use debian's
        # bytecompiling infrastructure. It doesn't provide any benefit, either.
        'package-installs-python-bytecode',

        # https://github.com/jordansissel/fpm/issues/833
        ('file-missing-in-md5sums '
         'usr/share/doc/'),

        # lintian expects python dep for .../python shebang lines.
        # We are in a virtualenv that points at python2.7 explictly and has
        # that dependency.
        'python-script-but-no-python-dep',

        # Should be fixed
        'binary-without-manpage',
        'no-copyright-file',

        # These are in our dependencies.
        'script-not-executable',
        'embedded-javascript-library',
        'extra-license-file',
        'unstripped-binary-or-object',

        # Werkzeug installs various images with executable permissions.
        # https://github.com/mitsuhiko/werkzeug/issues/629
        # Fixed upstream, but not released.
        'executable-not-elf-or-script',

        # Our omnibus packages are never going to be used by upstream so
        # there's no bug to close.
        # https://lintian.debian.org/tags/new-package-should-close-itp-bug.html
        'new-package-should-close-itp-bug',

        # We don't allow configuring ufw firewall applications.
        ('file-in-etc-not-marked-as-conffile '
         'etc/ufw/applications.d/flocker-control'),

        # Upstart control files are not installed as conffiles.
        'file-in-etc-not-marked-as-conffile etc/init/flocker-dataset-agent.conf',  # noqa
        'file-in-etc-not-marked-as-conffile etc/init/flocker-container-agent.conf',  # noqa
        'file-in-etc-not-marked-as-conffile etc/init/flocker-control.conf',

        # Cryptography hazmat bindings
        'package-installs-python-pycache-dir opt/flocker/lib/python2.7/site-packages/cryptography/hazmat/bindings/__pycache__/',  # noqa
    ),
}


@attributes([
    'package_type',
    'destination_path',
    'epoch',
    'rpm_version',
    'package',
    'architecture',
])
class LintPackage(object):
    """
    Run package linting tool against a package and fail if there are any errors
    or warnings that aren't whitelisted.
    """
    output = sys.stdout

    @staticmethod
    def check_lint_output(warnings, ignored_warnings):
        """
        Filter the output of a linting tool against a list of ignored
        warnings.

        :param list warnings: List of warnings produced.
        :param list ignored_warnings: List of warnings to ignore. A warning is
            ignored it it has a substring matching something in this list.
        """
        unacceptable = []
        for warning in warnings:
            # Ignore certain warning lines
            for ignored in ignored_warnings:
                if ignored in warning:
                    break
            else:
                unacceptable.append(warning)
        return unacceptable

    def run(self):
        filename = package_filename(
            package_type=self.package_type,
            package=self.package, rpm_version=self.rpm_version,
            architecture=self.architecture)

        output_file = self.destination_path.child(filename)

        try:
            check_output([
                {
                    PackageTypes.RPM: 'rpmlint',
                    PackageTypes.DEB: 'lintian',
                }[self.package_type],
                output_file.path,
            ])
        except CalledProcessError as e:
            results = self.check_lint_output(
                warnings=e.output.splitlines(),
                ignored_warnings=IGNORED_WARNINGS[self.package_type],
            )

            if results:
                self.output.write("Package errors (%s):\n" % (self.package))
                self.output.write('\n'.join(results) + "\n")
                raise SystemExit(1)


class PACKAGE(Values):
    """
    Constants for ClusterHQ specific metadata that we add to all three
    packages.
    """
    EPOCH = ValueConstant(b'0')
    LICENSE = ValueConstant(b'ASL 2.0')
    URL = ValueConstant(b'https://clusterhq.com')
    VENDOR = ValueConstant(b'ClusterHQ')
    MAINTAINER = ValueConstant(b'ClusterHQ <contact@clusterhq.com>')


class PACKAGE_PYTHON(PACKAGE):
    DESCRIPTION = ValueConstant(
        'Docker orchestration and volume management tool\n'
        + fill('This is the base package of scripts and libraries.', 79)
    )


class PACKAGE_CLI(PACKAGE):
    DESCRIPTION = ValueConstant(
        'Docker orchestration and volume management tool\n'
        + fill('This meta-package contains links to the Flocker client '
               'utilities, and has only the dependencies required to run '
               'those tools', 79)
    )


class PACKAGE_NODE(PACKAGE):
    DESCRIPTION = ValueConstant(
        'Docker orchestration and volume management tool\n'
        + fill('This meta-package contains links to the Flocker node '
               'utilities, and has only the dependencies required to run '
               'those tools', 79)
    )


def omnibus_package_builder(
        distribution, destination_path, package_uri,
        package_files, target_dir=None):
    """
    Build a sequence of build steps which when run will generate a package in
    ``destination_path``, containing the package installed from ``package_uri``
    and all its dependencies.

    The steps are:

    * Create a virtualenv with ``--system-site-packages`` which allows certain
      python libraries to be supplied by the operating system.

    * Install Flocker and all its dependencies in the virtualenv.

    * Find the version of the installed Flocker package, as reported by
      ``pip``.

    * Build an RPM from the virtualenv directory using ``fpm``.

    :param package_type: A package type constant from ``PackageTypes``.
    :param FilePath destination_path: The path to a directory in which to save
        the resulting RPM file.
    :param Package package: A ``Package`` instance with a ``pip install``
        compatible package URI.
    :param FilePath package_files: Directory containg system-level files
        to be installed with packages.
    :param FilePath target_dir: An optional path in which to create the
        virtualenv from which the package will be generated. Default is a
        temporary directory created using ``mkdtemp``.
    :return: A ``BuildSequence`` instance containing all the required build
        steps.
    """
    if target_dir is None:
        target_dir = FilePath(mkdtemp())

    flocker_cli_path = target_dir.child('flocker-cli')
    flocker_cli_path.makedirs()
    flocker_node_path = target_dir.child('flocker-node')
    flocker_node_path.makedirs()
    empty_path = target_dir.child('empty')
    empty_path.makedirs()
    # Flocker is installed in /opt.
    # See http://fedoraproject.org/wiki/Packaging:Guidelines#Limited_usage_of_.2Fopt.2C_.2Fetc.2Fopt.2C_and_.2Fvar.2Fopt  # noqa
    virtualenv_dir = FilePath('/opt/flocker')

    virtualenv = VirtualEnv(root=virtualenv_dir)

    get_package_version_step = GetPackageVersion(
        virtualenv=virtualenv, package_name='flocker')
    rpm_version = DelayedRpmVersion(
        package_version_step=get_package_version_step)

    category = {
        PackageTypes.RPM: 'Applications/System',
        PackageTypes.DEB: 'admin',
    }[distribution.package_type()]

    return BuildSequence(
        steps=(
            InstallVirtualEnv(virtualenv=virtualenv),
            InstallApplication(virtualenv=virtualenv,
                               package_uri=package_uri),
            # get_package_version_step must be run before steps that reference
            # rpm_version
            get_package_version_step,
            BuildPackage(
                package_type=distribution.package_type(),
                destination_path=destination_path,
                source_paths={virtualenv_dir: virtualenv_dir},
                name='clusterhq-python-flocker',
                prefix=FilePath('/'),
                epoch=PACKAGE.EPOCH.value,
                rpm_version=rpm_version,
                license=PACKAGE.LICENSE.value,
                url=PACKAGE.URL.value,
                vendor=PACKAGE.VENDOR.value,
                maintainer=PACKAGE.MAINTAINER.value,
                architecture=PACKAGE_ARCHITECTURE['clusterhq-python-flocker'],
                description=PACKAGE_PYTHON.DESCRIPTION.value,
                category=category,
                dependencies=make_dependencies(
                    'python', rpm_version, distribution),
                directories=[virtualenv_dir],
            ),
            LintPackage(
                package_type=distribution.package_type(),
                destination_path=destination_path,
                epoch=PACKAGE.EPOCH.value,
                rpm_version=rpm_version,
                package='clusterhq-python-flocker',
                architecture=PACKAGE_ARCHITECTURE['clusterhq-python-flocker'],
            ),

            # flocker-cli steps

            # First, link command-line tools that should be available.  If you
            # change this you may also want to change entry_points in setup.py.
            CreateLinks(
                links=[
                    (FilePath('/opt/flocker/bin/flocker-deploy'),
                     flocker_cli_path),
                    (FilePath('/opt/flocker/bin/flocker'),
                     flocker_cli_path),
                    (FilePath('/opt/flocker/bin/flocker-ca'),
                     flocker_cli_path),
                ]
            ),
            BuildPackage(
                package_type=distribution.package_type(),
                destination_path=destination_path,
                source_paths={flocker_cli_path: FilePath("/usr/bin")},
                name='clusterhq-flocker-cli',
                prefix=FilePath('/'),
                epoch=PACKAGE.EPOCH.value,
                rpm_version=rpm_version,
                license=PACKAGE.LICENSE.value,
                url=PACKAGE.URL.value,
                vendor=PACKAGE.VENDOR.value,
                maintainer=PACKAGE.MAINTAINER.value,
                architecture=PACKAGE_ARCHITECTURE['clusterhq-flocker-cli'],
                description=PACKAGE_CLI.DESCRIPTION.value,
                category=category,
                dependencies=make_dependencies(
                    'cli', rpm_version, distribution),
            ),
            LintPackage(
                package_type=distribution.package_type(),
                destination_path=destination_path,
                epoch=PACKAGE.EPOCH.value,
                rpm_version=rpm_version,
                package='clusterhq-flocker-cli',
                architecture=PACKAGE_ARCHITECTURE['clusterhq-flocker-cli'],
            ),

            # flocker-node steps

            # First, link command-line tools that should be available.  If you
            # change this you may also want to change entry_points in setup.py.
            CreateLinks(
                links=[
                    (FilePath('/opt/flocker/bin/flocker-volume'),
                     flocker_node_path),
                    (FilePath('/opt/flocker/bin/flocker-control'),
                     flocker_node_path),
                    (FilePath('/opt/flocker/bin/flocker-container-agent'),
                     flocker_node_path),
                    (FilePath('/opt/flocker/bin/flocker-dataset-agent'),
                     flocker_node_path),
                ]
            ),
            BuildPackage(
                package_type=distribution.package_type(),
                destination_path=destination_path,
                source_paths={
                    flocker_node_path: FilePath("/usr/sbin"),
                    # Fedora/CentOS firewall configuration
                    package_files.child('firewalld-services'):
                        FilePath("/usr/lib/firewalld/services/"),
                    # Ubuntu firewall configuration
                    package_files.child('ufw-applications.d'):
                        FilePath("/etc/ufw/applications.d/"),
                    # SystemD configuration
                    package_files.child('systemd'):
                        FilePath('/usr/lib/systemd/system'),
                    # Upstart configuration
                    package_files.child('upstart'):
                        FilePath('/etc/init'),
                    # Flocker Control State dir
                    empty_path: FilePath('/var/lib/flocker/'),
                },
                name='clusterhq-flocker-node',
                prefix=FilePath('/'),
                epoch=PACKAGE.EPOCH.value,
                rpm_version=rpm_version,
                license=PACKAGE.LICENSE.value,
                url=PACKAGE.URL.value,
                vendor=PACKAGE.VENDOR.value,
                maintainer=PACKAGE.MAINTAINER.value,
                architecture=PACKAGE_ARCHITECTURE['clusterhq-flocker-node'],
                description=PACKAGE_NODE.DESCRIPTION.value,
                category=category,
                dependencies=make_dependencies(
                    'node', rpm_version, distribution),
                after_install=package_files.child('after-install.sh'),
                directories=[FilePath('/var/lib/flocker/')],
            ),
            LintPackage(
                package_type=distribution.package_type(),
                destination_path=destination_path,
                epoch=PACKAGE.EPOCH.value,
                rpm_version=rpm_version,
                package='clusterhq-flocker-node',
                architecture=PACKAGE_ARCHITECTURE['clusterhq-flocker-node'],
            ),
        )
    )


@attributes(['tag', 'build_directory'])
class DockerBuild(object):
    """
    Build a docker image and tag it.

    :ivar bytes tag: The tag name which will be assigned to the generated
        docker image.
    :ivar FilePath build_directory: The directory containing the ``Dockerfile``
        to build.
    """
    def run(self):
        check_call(
            ['docker', 'build', '--tag', self.tag, self.build_directory.path])


@attributes(['tag', 'volumes', 'command'])
class DockerRun(object):
    """
    Run a docker image with the supplied volumes and command line arguments.

    :ivar bytes tag: The tag name of the image to run.
    :ivar dict volumes: A dict mapping ``FilePath`` container path to
        ``FilePath`` host path for each docker volume.
    :ivar list command: The command line arguments which will be supplied to
        the docker image entry point.
    """
    def run(self):
        volume_options = []
        for container, host in self.volumes.iteritems():
            volume_options.extend(
                ['--volume', '%s:%s' % (host.path, container.path)])

        result = call(
            ['docker', 'run', '--rm']
            + volume_options + [self.tag] + self.command)
        if result:
            raise SystemExit(result)


def available_distributions(flocker_source_path):
    """
    Determine the distributions for which packages can be built.

    :param FilePath flocker_source_path: The top-level directory of a Flocker
        source checkout.  Distributions will be inferred from the build targets
        available in this checkout.

    :return: A ``set`` of ``bytes`` giving distribution names which can be
        used with ``build_in_docker`` (and therefore with the
        ``--distribution`` command line option of ``build-package``).
    """
    return set(
        path.basename()
        for path
        in flocker_source_path.descendant(BUILD_TARGETS_SEGMENTS).children()
        if path.isdir() and path.child(b"Dockerfile").exists()
    )

def build_in_docker(destination_path, distribution, top_level, package_uri):
    """
    Build a flocker package for a given ``distribution`` inside a clean docker
    container of that ``distribution``.

    :param FilePath destination_path: The directory to which the generated
         packages will be copied.
    :param bytes distribution: The distribution name for which to build a
        package.
    :param FilePath top_level: The Flocker source code directory.
    :param bytes package_uri: The ``pip`` style python package URI to install.
    """
    if destination_path.exists() and not destination_path.isdir():
        raise ValueError("go away")

    volumes = {
        FilePath('/output'): destination_path,
        FilePath('/flocker'): top_level,
    }

    # Special case to allow building the currently checked out Flocker code.
    if package_uri == top_level.path:
        package_uri = '/flocker'

    tag = "clusterhq/build-%s" % (distribution,)
<<<<<<< HEAD
    build_directory = top_level.descendant(
        BUILD_TARGETS_SEGMENTS + [distribution]
    )
=======
    build_targets_directory = top_level.descendant(
        ['admin', 'build_targets'])
    build_directory = build_targets_directory.child(distribution)
    # The <src> path must be inside the context of the build; you cannot COPY
    # ../something /something, because the first step of a docker build is to
    # send the context directory (and subdirectories) to the docker daemon.
    # To work around this, we copy a shared requirements file into the build
    # directory.
    requirements_file = build_targets_directory.child('requirements.txt')
    tmp_requirements = build_directory.child('requirements.txt')
    requirements_file.copyTo(tmp_requirements)
>>>>>>> 90d30317

    return BuildSequence(
        steps=[
            DockerBuild(
                tag=tag,
                build_directory=build_directory
            ),
            DockerRun(
                tag=tag,
                volumes=volumes,
                command=[package_uri]
            ),
        ])


class DockerBuildOptions(usage.Options):
    """
    Command line options for the ``build-package-entrypoint`` tool.
    """
    synopsis = 'build-package-entrypoint [options] <package-uri>'

    optParameters = [
        ['destination-path', 'd', '.',
         'The path to a directory in which to create package files and '
         'artifacts.'],
    ]

    longdesc = dedent("""\
    Arguments:

    <package-uri>: The Python package url or path to install using ``pip``.
    """)

    def parseArgs(self, package_uri):
        """
        The Python package to install.
        """
        self['package-uri'] = package_uri

    def postOptions(self):
        """
        Coerce paths to ``FilePath``.
        """
        self['destination-path'] = FilePath(self['destination-path'])


class DockerBuildScript(object):
    """
    Check supplied command line arguments, print command line argument errors
    to ``stderr`` otherwise build the RPM package.

    :ivar build_command: The function responsible for building the
        package. Allows the command to be overridden in tests.
    """
    build_command = staticmethod(omnibus_package_builder)

    def __init__(self, sys_module=None):
        """
        :param sys_module: A ``sys`` like object whose ``argv``, ``stdout`` and
            ``stderr`` will be used in the script. Can be overridden in tests
            to make assertions about the script argument parsing and output
            printing. Default is ``sys``.
        """
        if sys_module is None:
            sys_module = sys
        self.sys_module = sys_module

    def main(self, top_level=None, base_path=None):
        """
        Check command line arguments and run the build steps.

        :param FilePath top_level: The top-level of the flocker repository.
        :param base_path: ignored.
        """
        to_file(self.sys_module.stderr)

        options = DockerBuildOptions()

        try:
            options.parseOptions(self.sys_module.argv[1:])
        except usage.UsageError as e:
            self.sys_module.stderr.write("%s\n" % (options,))
            self.sys_module.stderr.write("%s\n" % (e,))
            raise SystemExit(1)

        # Currently we add system control files for both EL and Debian-based
        # systems.  We should probably be more specific.  See FLOC-1736.
        self.build_command(
            distribution=CURRENT_DISTRIBUTION,
            destination_path=options['destination-path'],
            package_uri=options['package-uri'],
            package_files=top_level.descendant(['admin', 'package-files']),
        ).run()

docker_main = DockerBuildScript().main


class BuildOptions(usage.Options):
    """
    Command line options for the ``build-package`` tool.
    """
    synopsis = 'build-package [options] <package-uri>'

    optParameters = [
        ['destination-path', 'd', '.',
         'The path to a directory in which to create package files and '
         'artifacts.'],
        ['distribution', None, None,
         'The target distribution. One of {}'],
    ]

    longdesc = dedent("""\
    Arguments:

    <package-uri>: The Python package url or path to install using ``pip``.
    """)

    def __init__(self, distributions):
        """
        :param distributions: An iterable of the names of distributions which
            are acceptable as values for the ``--distribution`` parameter.
        """
        usage.Options.__init__(self)
        self.docs["distribution"] = self.docs["distribution"].format(
            ', '.join(sorted(distributions))
        )

    def parseArgs(self, package_uri):
        """
        The Python package to install.
        """
        self['package-uri'] = package_uri

    def postOptions(self):
        """
        Coerce paths to ``FilePath`` and select a suitable ``native``
        ``package-type``.
        """
        self['destination-path'] = FilePath(self['destination-path'])
        if self['distribution'] is None:
            raise usage.UsageError('Must specify --distribution.')


class BuildScript(object):
    """
    Check supplied command line arguments, print command line argument errors
    to ``stderr`` otherwise build the RPM package.

    :ivar build_command: The function responsible for building the
        package. Allows the command to be overridden in tests.
    """
    build_command = staticmethod(build_in_docker)

    def __init__(self, sys_module=None):
        """
        :param sys_module: A ``sys`` like object whose ``argv``, ``stdout`` and
            ``stderr`` will be used in the script. Can be overridden in tests
            to make assertions about the script argument parsing and output
            printing. Default is ``sys``.
        """
        if sys_module is None:
            sys_module = sys
        self.sys_module = sys_module

    def main(self, top_level=None, base_path=None):
        """
        Check command line arguments and run the build steps.

        :param top_level: The path to the root of the checked out flocker
            directory.
        :param base_path: ignored.
        """
        to_file(self.sys_module.stderr)

        if top_level is None:
            top_level = FilePath(__file__).parent().parent()

        distributions = available_distributions(top_level)

        options = BuildOptions(distributions)

        try:
            options.parseOptions(self.sys_module.argv[1:])
        except usage.UsageError as e:
            self.sys_module.stderr.write("%s\n" % (options,))
            self.sys_module.stderr.write("%s\n" % (e,))
            raise SystemExit(1)

        self.build_command(
            destination_path=options['destination-path'],
            package_uri=options['package-uri'],
            top_level=top_level,
            distribution=options['distribution'],
        ).run()

main = BuildScript().main<|MERGE_RESOLUTION|>--- conflicted
+++ resolved
@@ -1051,13 +1051,8 @@
         package_uri = '/flocker'
 
     tag = "clusterhq/build-%s" % (distribution,)
-<<<<<<< HEAD
-    build_directory = top_level.descendant(
-        BUILD_TARGETS_SEGMENTS + [distribution]
-    )
-=======
-    build_targets_directory = top_level.descendant(
-        ['admin', 'build_targets'])
+
+    build_targets_directory = top_level.descendant(BUILD_TARGETS_SEGMENTS)
     build_directory = build_targets_directory.child(distribution)
     # The <src> path must be inside the context of the build; you cannot COPY
     # ../something /something, because the first step of a docker build is to
@@ -1067,7 +1062,6 @@
     requirements_file = build_targets_directory.child('requirements.txt')
     tmp_requirements = build_directory.child('requirements.txt')
     requirements_file.copyTo(tmp_requirements)
->>>>>>> 90d30317
 
     return BuildSequence(
         steps=[
