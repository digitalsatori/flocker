# Copyright Hybrid Logic Ltd.  See LICENSE file for details.
"""
Run the acceptance tests.
"""

import sys
import os
import yaml

from zope.interface import Interface, implementer
from characteristic import attributes
from eliot import add_destination
from twisted.internet.error import ProcessTerminated
from twisted.python.usage import Options, UsageError
from twisted.python.filepath import FilePath
from twisted.internet.defer import inlineCallbacks, returnValue

from admin.vagrant import vagrant_version
from flocker.common.version import make_rpm_version
from flocker.provision import PackageSource, Variants, CLOUD_PROVIDERS
import flocker
from flocker.provision._ssh import (
    run_remotely)
from flocker.provision._install import (
    task_pull_docker_images,
    configure_cluster,
)
from flocker.provision._libcloud import INode

from effect import parallel
from effect.twisted import perform
from flocker.provision._ssh._conch import make_dispatcher

from .runner import run


def extend_environ(**kwargs):
    """
    Return a copy of ``os.environ`` with some additional environment variables
        added.

    :param **kwargs: The enviroment variables to add.
    :return dict: The new environment.
    """
    env = os.environ.copy()
    env.update(kwargs)
    return env


def remove_known_host(reactor, hostname):
    """
    Remove all keys belonging to hostname from a known_hosts file.

    :param reactor: Reactor to use.
    :param bytes hostname: Remove all keys belonging to this hostname from
        known_hosts.
    """
    return run(reactor, ['ssh-keygen', '-R', hostname])


def run_tests(reactor, nodes, control_node, agent_nodes, trial_args):
    """
    Run the acceptance tests.

    :param list nodes: The list of INode nodes to run the acceptance
        tests against.
    :param INode control_node: The control node to run API acceptance
        tests against.
    :param list agent_nodes: The list of INode nodes running flocker
        agent, to run API acceptance tests against.
    :param list trial_args: Arguments to pass to trial. If not
        provided, defaults to ``['flocker.acceptance']``.

    :return int: The exit-code of trial.
    """
    if not trial_args:
        trial_args = ['flocker.acceptance']

    def check_result(f):
        f.trap(ProcessTerminated)
        if f.value.exitCode is not None:
            return f.value.exitCode
        else:
            return f

    return run(
        reactor,
        ['trial'] + list(trial_args),
        env=extend_environ(
            FLOCKER_ACCEPTANCE_NODES=':'.join(node.address for node in nodes),
            FLOCKER_ACCEPTANCE_CONTROL_NODE=control_node.address,
            FLOCKER_ACCEPTANCE_AGENT_NODES=':'.join(
                node.address for node in agent_nodes),
<<<<<<< HEAD
            FLOCKER_ACCEPTANCE_BACKEND='loopback',
=======
            FLOCKER_ACCEPTANCE_VOLUME_BACKEND='loopback',
>>>>>>> 400b7ae5
        )).addCallbacks(
            callback=lambda _: 0,
            errback=check_result,
            )


class INodeRunner(Interface):
    """
    Interface for starting and stopping nodes for acceptance testing.
    """

    def start_nodes(reactor):
        """
        Start nodes for running acceptance tests.

        :param reactor: Reactor to use.
        :return Deferred: Deferred which fires with a list of nodes to run
            tests against.
        """

    def stop_nodes(reactor):
        """
        Stop the nodes started by `start_nodes`.

        :param reactor: Reactor to use.
        :return Deferred: Deferred which fires when the nodes have been
            stopped.
        """


RUNNER_ATTRIBUTES = [
    'distribution', 'top_level', 'config', 'package_source', 'variants'
]


@implementer(INode)
@attributes(['address', 'distribution'], apply_immutable=True)
class VagrantNode(object):
    """
    Node run using VagrantRunner
    """


@implementer(INodeRunner)
@attributes(RUNNER_ATTRIBUTES, apply_immutable=True)
class VagrantRunner(object):
    """
    Start and stop vagrant nodes for acceptance testing.

    :cvar list NODE_ADDRESSES: List of address of vagrant nodes created.
    """
    # TODO: This should acquire the vagrant image automatically,
    # rather than assuming it is available.
    # https://clusterhq.atlassian.net/browse/FLOC-1163

    NODE_ADDRESSES = ["172.16.255.240", "172.16.255.241"]

    def __init__(self):
        self.vagrant_path = self.top_level.descendant([
            'admin', 'vagrant-acceptance-targets', self.distribution,
        ])
        if not self.vagrant_path.exists():
            raise UsageError("Distribution not found: %s."
                             % (self.distribution,))

        if self.variants:
            raise UsageError("Variants unsupported on vagrant.")

    @inlineCallbacks
    def start_nodes(self, reactor):
        # Destroy the box to begin, so that we are guaranteed
        # a clean build.
        yield run(
            reactor,
            ['vagrant', 'destroy', '-f'],
            path=self.vagrant_path.path)

        if self.package_source.version:
            env = extend_environ(
                FLOCKER_BOX_VERSION=vagrant_version(
                    self.package_source.version))
        else:
            env = os.environ
        # Boot the VMs
        yield run(
            reactor,
            ['vagrant', 'up'],
            path=self.vagrant_path.path,
            env=env)

        for node in self.NODE_ADDRESSES:
            yield remove_known_host(reactor, node)
            yield perform(
                make_dispatcher(reactor),
                run_remotely(
                    username='root',
                    address=node,
                    commands=task_pull_docker_images()
                ),
            )
        returnValue([
            VagrantNode(address=address, distribution=self.distribution)
            for address in self.NODE_ADDRESSES
            ])

    def stop_nodes(self, reactor):
        return run(
            reactor,
            ['vagrant', 'destroy', '-f'],
            path=self.vagrant_path.path)


@attributes(RUNNER_ATTRIBUTES + [
    'provisioner'
], apply_immutable=True)
class LibcloudRunner(object):
    """
    Run the tests against rackspace nodes.
    """
    def __init__(self):
        self.nodes = []

        self.metadata = self.config.get('metadata', {})
        try:
            creator = self.metadata['creator']
        except KeyError:
            raise UsageError("Must specify creator metadata.")

        if not creator.isalnum():
            raise UsageError(
                "Creator must be alphanumeric. Found {!r}".format(creator)
            )
        self.creator = creator

    @inlineCallbacks
    def start_nodes(self, reactor):
        """
        Provision cloud nodes for acceptance tests.

        :return list: List of addresses of nodes to connect to, for acceptance
            tests.
        """
        metadata = {
            'purpose': 'acceptance-testing',
            'distribution': self.distribution,
        }
        metadata.update(self.metadata)

        for index in range(2):
            name = "acceptance-test-%s-%d" % (self.creator, index)
            try:
                print "Creating node %d: %s" % (index, name)
                node = self.provisioner.create_node(
                    name=name,
                    distribution=self.distribution,
                    metadata=metadata,
                )
            except:
                print "Error creating node %d: %s" % (index, name)
                print "It may have leaked into the cloud."
                raise

            yield remove_known_host(reactor, node.address)
            self.nodes.append(node)
            del node

        commands = parallel([
            node.provision(package_source=self.package_source,
                           variants=self.variants)
            for node in self.nodes
        ])
        yield perform(make_dispatcher(reactor), commands)

        returnValue(self.nodes)

    def stop_nodes(self, reactor):
        """
        Deprovision the nodes provisioned by ``start_nodes``.
        """
        for node in self.nodes:
            try:
                print "Destroying %s" % (node.name,)
                node.destroy()
            except Exception as e:
                print "Failed to destroy %s: %s" % (node.name, e)


DISTRIBUTIONS = ('centos-7', 'fedora-20', 'ubuntu-14.04')
PROVIDERS = tuple(sorted(['vagrant'] + CLOUD_PROVIDERS.keys()))


class RunOptions(Options):
    description = "Run the acceptance tests."

    optParameters = [
        ['distribution', None, None,
         'The target distribution. '
         'One of {}.'.format(', '.join(DISTRIBUTIONS))],
        ['provider', None, 'vagrant',
         'The target provider to test against. '
         'One of {}.'.format(', '.join(PROVIDERS))],
        ['config-file', None, None,
         'Configuration for providers.'],
        ['branch', None, None, 'Branch to grab packages from'],
        ['flocker-version', None, flocker.__version__,
         'Version of flocker to install'],
        ['flocker-version', None, flocker.__version__,
         'Version of flocker to install'],
        ['build-server', None, 'http://build.clusterhq.com/',
         'Base URL of build server for package downloads'],
    ]

    optFlags = [
        ["keep", "k", "Keep VMs around, if the tests fail."],
    ]

    synopsis = ('Usage: run-acceptance-tests --distribution <distribution> '
                '[--provider <provider>] [<test-cases>]')

    def __init__(self, top_level):
        """
        :param FilePath top_level: The top-level of the flocker repository.
        """
        Options.__init__(self)
        self.top_level = top_level
        self['variants'] = []

    def opt_variant(self, arg):
        """
        Specify a variant of the provisioning to run.

        Supported variants: distro-testing, docker-head, zfs-testing.
        """
        self['variants'].append(Variants.lookupByValue(arg))

    def parseArgs(self, *trial_args):
        self['trial-args'] = trial_args

    def postOptions(self):
        if self['distribution'] is None:
            raise UsageError("Distribution required.")

        if self['config-file'] is not None:
            config_file = FilePath(self['config-file'])
            self['config'] = yaml.safe_load(config_file.getContent())
        else:
            self['config'] = {}

        if self['flocker-version']:
            rpm_version = make_rpm_version(self['flocker-version'])
            os_version = "%s-%s" % (rpm_version.version, rpm_version.release)
            if os_version.endswith('.dirty'):
                os_version = os_version[:-len('.dirty')]
        else:
            os_version = None

        package_source = PackageSource(
            version=self['flocker-version'],
            os_version=os_version,
            branch=self['branch'],
            build_server=self['build-server'],
        )

        if self['provider'] not in PROVIDERS:
            raise UsageError(
                "Provider %r not supported. Available providers: %s"
                % (self['provider'], ', '.join(PROVIDERS)))

        if self['provider'] in CLOUD_PROVIDERS:
            # Configuration must include credentials etc for cloud providers.
            try:
                provider_config = self['config'][self['provider']]
            except KeyError:
                raise UsageError(
                    "Configuration file must include a "
                    "{!r} config stanza.".format(self['provider'])
                )

            provisioner = CLOUD_PROVIDERS[self['provider']](**provider_config)

            self.runner = LibcloudRunner(
                config=self['config'],
                top_level=self.top_level,
                distribution=self['distribution'],
                package_source=package_source,
                provisioner=provisioner,
                variants=self['variants'],
            )
        else:
            self.runner = VagrantRunner(
                config=self['config'],
                top_level=self.top_level,
                distribution=self['distribution'],
                package_source=package_source,
                variants=self['variants'],
            )

MESSAGE_FORMATS = {
    "flocker.provision.ssh:run":
        "[%(username)s@%(address)s]: Running %(command)s\n",
    "flocker.provision.ssh:run:output":
        "[%(username)s@%(address)s]: %(line)s\n",
    "admin.runner:run":
        "Running %(command)s\n",
    "admin.runner:run:output":
        "%(line)s\n",
}


def eliot_output(message):
    """
    Write pretty versions of eliot log messages to stdout.
    """
    message_type = message.get('message_type', message.get('action_type'))
    sys.stdout.write(MESSAGE_FORMATS.get(message_type, '') % message)
    sys.stdout.flush()


@inlineCallbacks
def main(reactor, args, base_path, top_level):
    """
    :param reactor: Reactor to use.
    :param list args: The arguments passed to the script.
    :param FilePath base_path: The executable being run.
    :param FilePath top_level: The top-level of the flocker repository.
    """
    options = RunOptions(top_level=top_level)

    add_destination(eliot_output)
    try:
        options.parseOptions(args)
    except UsageError as e:
        sys.stderr.write("%s: %s\n" % (base_path.basename(), e))
        raise SystemExit(1)

    runner = options.runner

    try:
        nodes = yield runner.start_nodes(reactor)
        yield perform(
            make_dispatcher(reactor),
            configure_cluster(control_node=nodes[0], agent_nodes=nodes))
        result = yield run_tests(
            reactor=reactor,
            nodes=nodes,
            control_node=nodes[0], agent_nodes=nodes,
            trial_args=options['trial-args'])
    except:
        result = 1
        raise
    finally:
        # Unless the tests failed, and the user asked to keep the nodes, we
        # delete them.
        if not (result != 0 and options['keep']):
            runner.stop_nodes(reactor)
        elif options['keep']:
            print "--keep specified, not destroying nodes."
    raise SystemExit(result)<|MERGE_RESOLUTION|>--- conflicted
+++ resolved
@@ -91,11 +91,7 @@
             FLOCKER_ACCEPTANCE_CONTROL_NODE=control_node.address,
             FLOCKER_ACCEPTANCE_AGENT_NODES=':'.join(
                 node.address for node in agent_nodes),
-<<<<<<< HEAD
-            FLOCKER_ACCEPTANCE_BACKEND='loopback',
-=======
             FLOCKER_ACCEPTANCE_VOLUME_BACKEND='loopback',
->>>>>>> 400b7ae5
         )).addCallbacks(
             callback=lambda _: 0,
             errback=check_result,
