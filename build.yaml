--- conflicted
+++ resolved
@@ -314,11 +314,8 @@
   # https://clusterhq.atlassian.net/browse/FLOC-2560
   acceptance_tests_artifacts_ubuntu_special_case: &acceptance_tests_artifacts_ubuntu_special_case
     - run-acceptance-tests.log
-<<<<<<< HEAD
     - remote_logs.log
-=======
     - _trial_temp/test.log
->>>>>>> ab0572f4
 
   run_trial_with_coverage: &run_trial_with_coverage |
     # The jobs.groovy.j2 file produces jobs that contain a parameterized job
