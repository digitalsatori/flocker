--- conflicted
+++ resolved
@@ -13,14 +13,11 @@
 from ..common.script import (flocker_standard_options, ICommandLineScript,
                              FlockerScriptRunner)
 from ..node import ConfigurationError, model_from_configuration
-<<<<<<< HEAD
+
 from ..volume._ipc import ProcessNode
-from ._sshconfig import DEFAULT_SSH_DIRECTORY
+from ._sshconfig import DEFAULT_SSH_DIRECTORY, OpenSSHConfiguration
 
 from effect import Effect, parallel
-=======
-from ._sshconfig import OpenSSHConfiguration
->>>>>>> 54e8da04
 
 
 @flocker_standard_options
