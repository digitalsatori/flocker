# Copyright ClusterHQ Inc.  See LICENSE file for details.

"""
Testing utilities for ``flocker.acceptance``.
"""
from functools import wraps
from json import dumps
from os import environ, close
from unittest import SkipTest, skipUnless
from uuid import uuid4, UUID
from socket import socket
from contextlib import closing
from tempfile import mkstemp

import yaml
import json
import ssl

from docker.tls import TLSConfig

from twisted.web.http import OK, CREATED
from twisted.python.filepath import FilePath
from twisted.python.constants import Names, NamedConstant
from twisted.python.procutils import which
from twisted.internet import reactor
from twisted.internet.error import ProcessTerminated

from eliot import start_action, Message, write_failure
from eliot.twisted import DeferredContext

from treq import json_content, content, get, post

from pyrsistent import PClass, field, CheckedPVector, pmap

from ..control import (
    Application, AttachedVolume, DockerImage, Manifestation, Dataset,
)

from ..common import gather_deferreds, loop_until, timeout
from ..common.runner import download_file, run_ssh

from ..control.httpapi import REST_API_PORT
from ..ca import treq_with_authentication, UserCredential
from ..testtools import random_name
from ..apiclient import FlockerClient, DatasetState
from ..node.agents.ebs import aws_from_configuration
from ..node import dockerpy_client
from ..provision import reinstall_flocker_at_version

from .node_scripts import SCRIPTS as NODE_SCRIPTS

try:
    from pymongo import MongoClient
    from pymongo.errors import PyMongoError
    PYMONGO_INSTALLED = True
except ImportError:
    PYMONGO_INSTALLED = False

__all__ = [
    'require_cluster',
    'MONGO_APPLICATION', 'MONGO_IMAGE', 'get_mongo_application',
    'require_flocker_cli', 'create_application',
    'create_attached_volume', 'get_docker_client'
    ]

# XXX This assumes that the desired version of flocker-cli has been installed.
# Instead, the testing environment should do this automatically.
# See https://clusterhq.atlassian.net/browse/FLOC-901.
require_flocker_cli = skipUnless(which("flocker-deploy"),
                                 "flocker-deploy not installed")

require_mongo = skipUnless(
    PYMONGO_INSTALLED, "PyMongo not installed")


# XXX The MONGO_APPLICATION will have to be removed because it does not match
# the tutorial yml files, and the yml should be testably the same:
# https://clusterhq.atlassian.net/browse/FLOC-947
MONGO_APPLICATION = u"mongodb-example-application"
MONGO_IMAGE = u"clusterhq/mongodb"

DOCKER_PORT = 2376


# Sometimes the TCP connection to Docker containers get stuck somewhere.
# Unless we avoid having to wait the full TCP timeout period the test will
# definitely fail with a timeout error (after a long delay!).  Anywhere we're
# polling for a condition, it's better to time out quickly and retry instead of
# possibly getting stuck in this case.
SOCKET_TIMEOUT_FOR_POLLING = 2.0


class FailureToUpgrade(Exception):
    """
    Exception raised to indicate a failure to install a new version of Flocker.
    """
    pass


def get_docker_client(cluster, address):
    """
    Open a Docker client to the given address.

    :param Cluster cluster: Description of the cluster we're talking to.
    :param bytes address: The public IP of the node to connect to.

    :return: Docker ``Client`` instance.
    """
    def get_path(name):
        return cluster.certificates_path.child(name).path

    tls = TLSConfig(
        # XXX Hardcoded certificate filenames mean that this will only work on
        # clusters where Docker is configured to use the Flocker certificates.
        client_cert=(get_path(b"user.crt"), get_path(b"user.key")),
        # Blows up if not set
        # (https://github.com/shazow/urllib3/issues/695):
        ssl_version=ssl.PROTOCOL_TLSv1,
        # Don't validate hostname, we don't generate it correctly, but
        # do verify certificate authority signed the server certificate:
        assert_hostname=False,
        verify=get_path(b"cluster.crt"))

    return dockerpy_client(
        base_url="https://{}:{}".format(address, DOCKER_PORT),
        tls=tls, timeout=100, version='1.21',
    )


def get_mongo_application():
    """
    Return a new ``Application`` with a name and image corresponding to
    the MongoDB tutorial example:

    http://doc-dev.clusterhq.com/gettingstarted/tutorial/index.html
    """
    return Application(
        name=MONGO_APPLICATION,
        image=DockerImage.from_string(MONGO_IMAGE + u':latest'),
    )


def create_application(name, image, ports=frozenset(), volume=None,
                       links=frozenset(), environment=None, memory_limit=None,
                       cpu_shares=None):
    """
    Instantiate an ``Application`` with the supplied parameters and return it.
    """
    return Application(
        name=name, image=DockerImage.from_string(image + u':latest'),
        ports=ports, volume=volume, links=links, environment=environment,
        memory_limit=memory_limit, cpu_shares=cpu_shares
    )


def create_attached_volume(dataset_id, mountpoint, maximum_size=None,
                           metadata=pmap()):
    """
    Create an ``AttachedVolume`` instance with the supplied parameters and
    return it.

    :param unicode dataset_id: The unique identifier of the dataset of the
        attached volume.
    :param bytes mountpoint: The path at which the volume is attached.
    :param int maximum_size: An optional maximum size for the volume.

    :return: A new ``AttachedVolume`` instance referencing a primary
        manifestation of a dataset with the given unique identifier.
    """
    return AttachedVolume(
        manifestation=Manifestation(
            dataset=Dataset(
                dataset_id=dataset_id,
                maximum_size=maximum_size,
                metadata=metadata,
            ),
            primary=True,
        ),
        mountpoint=FilePath(mountpoint),
    )


# Highly duplicative of other constants.  FLOC-2584.
class DatasetBackend(Names):
    loopback = NamedConstant()
    zfs = NamedConstant()
    aws = NamedConstant()
    openstack = NamedConstant()


def get_dataset_backend(test_case):
    """
    Get the volume backend the acceptance tests are running as.

    :param test_case: The ``TestCase`` running this unit test.

    :return DatasetBackend: The configured backend.
    :raise SkipTest: if the backend is specified.
    """
    backend = environ.get("FLOCKER_ACCEPTANCE_VOLUME_BACKEND")
    if backend is None:
        raise SkipTest(
            "Set acceptance testing volume backend using the " +
            "FLOCKER_ACCEPTANCE_VOLUME_BACKEND environment variable.")
    return DatasetBackend.lookupByName(backend)


def get_backend_api(test_case, cluster_id):
    """
    Get an appropriate BackendAPI for the specified dataset backend.

    Note this is a backdoor that is useful to be able to interact with cloud
    APIs in tests. For many dataset backends this does not make sense, but it
    provides a convenient means to interact with cloud backends such as EBS or
    cinder.

    :param test_case: The test case that is being run.

    :param cluster_id: The unique cluster_id, used for backend APIs that
        require this in order to be constructed.
    """
    backend_type = get_dataset_backend(test_case)
    if backend_type != DatasetBackend.aws:
        raise SkipTest(
            'This test is asking for backend type {} but only constructing '
            'aws backends is currently supported'.format(backend_type.name))
    backend_name = backend_type.name
    backend_config_filename = environ.get(
        "FLOCKER_ACCEPTANCE_TEST_VOLUME_BACKEND_CONFIG")
    if backend_config_filename is None:
        raise SkipTest(
            'This test requires the ability to construct an IBlockDeviceAPI '
            'in order to verify construction. Please set '
            'FLOCKER_ACCEPTANCE_TEST_VOLUME_BACKEND_CONFIG to a yaml filepath '
            'with the dataset configuration.')
    backend_config_filepath = FilePath(backend_config_filename)
    full_backend_config = yaml.safe_load(
        backend_config_filepath.getContent())
    backend_config = full_backend_config.get(backend_name)
    if 'backend' in backend_config:
        backend_config.pop('backend')
    return aws_from_configuration(cluster_id=cluster_id, **backend_config)


def skip_backend(unsupported, reason):
    """
    Create decorator that skips a test if the volume backend doesn't support
    the operations required by the test.

    :param supported: List of supported volume backends for this test.
    :param reason: The reason the backend isn't supported.
    """
    def decorator(test_method):
        """
        :param test_method: The test method that should be skipped.
        """
        @wraps(test_method)
        def wrapper(test_case, *args, **kwargs):
            backend = get_dataset_backend(test_case)

            if backend in unsupported:
                raise SkipTest(
                    "Backend not supported: {backend} ({reason}).".format(
                        backend=backend,
                        reason=reason,
                    )
                )
            return test_method(test_case, *args, **kwargs)
        return wrapper
    return decorator

require_moving_backend = skip_backend(
    unsupported={DatasetBackend.loopback},
    reason="doesn't support moving")


def get_default_volume_size():
    """
    :returns int: the default volume size (in bytes) supported by the
        backend the acceptance tests are using.
    """
    default_volume_size = environ.get("FLOCKER_ACCEPTANCE_DEFAULT_VOLUME_SIZE")
    if default_volume_size is None:
        raise SkipTest(
            "Set acceptance testing default volume size using the " +
            "FLOCKER_ACCEPTANCE_DEFAULT_VOLUME_SIZE environment variable.")
    return int(default_volume_size)


def get_mongo_client(host, port=27017):
    """
    Returns a ``Deferred`` which fires with a ``MongoClient`` when one has been
    created.

    See http://api.mongodb.org/python/current/api/pymongo/mongo_client.html#
        pymongo.mongo_client.MongoClient
    for more parameter information.

    :param bytes host: Hostname or IP address of the instance to connect to.
    :param int port: Port number on which to connect.

    The tutorial says "If you get a connection refused error try again after a
    few seconds; the application might take some time to fully start up."
    and so here we wait until the client can be created.
    """
    def create_mongo_client():
        try:
            client = MongoClient(host=host, port=port)
            client.areyoualive.posts.insert({"ping": 1})
            return client
        except PyMongoError:
            return False

    d = loop_until(reactor, create_mongo_client)
    return d


class ControlService(PClass):
    """
    A record of the cluster's control service.

    :ivar bytes public_address: The public address of the control service.
    """
    public_address = field(type=bytes)


class Node(PClass):
    """
    A record of a cluster node.

    :ivar bytes public_address: The public address of the node.
    :ivar bytes reported_hostname: The address of the node, as reported by the
        API.
    :ivar unicode uuid: The UUID of the node.
    """
    public_address = field(type=bytes)
    reported_hostname = field(type=bytes)
    uuid = field(type=unicode)

    def run_as_root(self, args, handle_stdout=None, handle_stderr=None):
        """
        Run a command on the node as root.

        :param args: Command and arguments to run.
        :param handle_stdout: Callable that will be called with lines parsed
            from the command stdout. By default logs an Eliot message.
        :param handle_stderr: Callable that will be called with lines parsed
            from the command stderr. By default logs an Eliot message.

        :return Deferred: Deferred that fires when the process is ended.
        """
        return run_ssh(reactor, "root", self.public_address, args,
                       handle_stdout=handle_stdout,
                       handle_stderr=handle_stderr)

    def reboot(self):
        """
        Reboot the node.
        """
        result = self.run_as_root([b"shutdown", b"-r", b"now"])
        # Reboot kills the SSH connection:
        result.addErrback(lambda f: f.trap(ProcessTerminated))
        return result

    def run_script(self, python_script, *argv):
        """
        Run a Python script as root on the node.

        :param python_script: Name of script in
            ``flocker.acceptance.node_scripts`` to run.
        :param argv: Additional arguments for the script.
        """
        script = NODE_SCRIPTS.child(python_script + ".py").getContent()
        return self.run_as_root([b"python", b"-c", script] +
                                list(argv))


class _NodeList(CheckedPVector):
    """
    A list of nodes.

    See https://github.com/tobgu/pyrsistent/issues/26 for more succinct
    idiom combining this with ``field()``.
    """
    __type__ = Node


class ResponseError(ValueError):
    """
    An unexpected response from the REST API.
    """
    def __init__(self, code, body):
        ValueError.__init__(self, "Unexpected response code {}:\n{}\n".format(
            code, body))
        self.code = code


def check_and_decode_json(result, response_code):
    """
    Given ``treq`` response object, extract JSON and ensure response code
    is the expected one.

    :param result: ``treq`` response.
    :param int response_code: Expected response code.

    :return: ``Deferred`` firing with decoded JSON.
    """
    def error(body):
        raise ResponseError(result.code, body)

    if result.code != response_code:
        d = content(result)
        d.addCallback(error)
        return d

    return json_content(result)


def log_method(function):
    """
    Decorator that log calls to the given function.
    """
    label = "acceptance:" + function.__name__

    def log_result(result, action):
        action.add_success_fields(result=_ensure_encodeable(result))
        return result

    @wraps(function)
    def wrapper(self, *args, **kwargs):

        serializable_args = tuple(_ensure_encodeable(a) for a in args)
        serializable_kwargs = {}
        for kwarg in kwargs:
            serializable_kwargs[kwarg] = _ensure_encodeable(kwargs[kwarg])

        context = start_action(
            action_type=label,
            args=serializable_args, kwargs=serializable_kwargs,
        )
        with context.context():
            d = DeferredContext(function(self, *args, **kwargs))
            d.addCallback(log_result, context)
            d.addActionFinish()
            return d.result
    return wrapper


def _ensure_encodeable(value):
    """
    Return a version of ``value`` that is guaranteed to be able to be logged.

    Catches ``TypeError``, which is raised for intrinsically unserializable
    values, and ``ValueError``, which catches ValueError, which is raised on
    circular references and also invalid dates.

    If normal encoding fails, return ``repr(value)``.
    """
    try:
        json.dumps(value)
    except (ValueError, TypeError):
        return repr(value)
    return value


class Cluster(PClass):
    """
    A record of the control service and the nodes in a cluster for acceptance
    testing.

    :ivar Node control_node: The node running the ``flocker-control``
        service.
    :ivar list nodes: The ``Node`` s in this cluster.

    :ivar treq: A ``treq`` client, eventually to be completely replaced by
        ``FlockerClient`` usage.
    :ivar client: A ``FlockerClient``.
    :ivar raw_distribution: Either a string with the distribution being run on
        the cluster or None if it is unknown.
    """
    control_node = field(mandatory=True, type=ControlService)
    nodes = field(mandatory=True, type=_NodeList)
    treq = field(mandatory=True)
    client = field(type=FlockerClient, mandatory=True)
    certificates_path = field(FilePath, mandatory=True)
    cluster_uuid = field(mandatory=True, type=UUID)
    raw_distribution = field(mandatory=True, type=(str, type(None)))

    @property
    def distribution(self):
        """
        :returns: The name of the distribution installed on the cluster.
        :raises SkipTest: If the distribution was not set in environment
            variables.
        """
        if self.raw_distribution is None:
            raise SkipTest(
                'Set FLOCKER_ACCEPTANCE_DISTRIBUTION with the distribution '
                'that is installed on the nodes of the cluster.')
        return self.raw_distribution

    @property
    def base_url(self):
        """
        :returns: The base url for API requests to this cluster's control
            service.
        """
        return b"https://{}:{}/v1".format(
            self.control_node.public_address, REST_API_PORT
        )

    @log_method
    def wait_for_deleted_dataset(self, deleted_dataset):
        """
        Poll the dataset state API until the supplied dataset does
        not exist.

        :param Dataset deleted_dataset: The configured dataset that
            we're waiting for to be removed from state.

        :returns: A ``Deferred`` which fires with ``expected_datasets``
            when the dataset is no longer found in state.
        """
        def deleted():
            request = self.client.list_datasets_state()

            def got_results(datasets):
                return deleted_dataset.dataset_id not in (
                    d.dataset_id for d in datasets)
            request.addCallback(got_results)
            return request

        waiting = loop_until(reactor, deleted)
        waiting.addCallback(lambda _: deleted_dataset)
        return waiting

    @log_method
    def wait_for_dataset(self, expected_dataset):
        """
        Poll the dataset state API until the supplied dataset exists.

        :param Dataset expected_dataset: The configured dataset that
            we're waiting for in state.

        :returns: A ``Deferred`` which fires with the ``DatasetState`` of the
            cluster when the cluster state matches the configuration for the
            given dataset.
        """
        expected_dataset_state = DatasetState(
            dataset_id=expected_dataset.dataset_id,
            primary=expected_dataset.primary,
            maximum_size=expected_dataset.maximum_size,
            path=None)

        def created():
            """
            Check the dataset state list for the expected dataset.
            """
            request = self.client.list_datasets_state()

            def got_results(results):
                # State has unpredictable path, so we don't bother
                # checking for its contents:
                actual_dataset_states = list(
                    d for d in results
                    if d.set('path', None) == expected_dataset_state)
                return (actual_dataset_states or [None])[0]
            request.addCallback(got_results)
            return request

        waiting = loop_until(reactor, created)
        return waiting

    @log_method
    def create_container(self, properties):
        """
        Create a container with the specified properties.

        :param dict properties: A ``dict`` mapping to the API request fields
            to create a container.

        :returns: A ``Deferred`` which fires with an API response when the
            container with the supplied properties has been persisted to the
            cluster configuration.
        """
        request = self.treq.post(
            self.base_url + b"/configuration/containers",
            data=dumps(properties),
            headers={b"content-type": b"application/json"},
            persistent=False
        )

        request.addCallback(check_and_decode_json, CREATED)
        return request

    @log_method
    def move_container(self, name, node_uuid):
        """
        Move a container.

        :param unicode name: The name of the container to move.
        :param unicode node_uuid: The UUID to which the container should
            be moved.
        :returns: A ``Deferred`` which fires with an API response when the
            container move has been persisted to the cluster configuration.
        """
        request = self.treq.post(
            self.base_url + b"/configuration/containers/" +
            name.encode("ascii"),
            data=dumps({u"node_uuid": node_uuid}),
            headers={b"content-type": b"application/json"},
            persistent=False
        )

        request.addCallback(check_and_decode_json, OK)
        return request

    @log_method
    def remove_container(self, name):
        """
        Remove a container.

        :param unicode name: The name of the container to remove.

        :returns: A ``Deferred`` which fires with an API response when the
            container removal has been persisted to the cluster configuration.
        """
        request = self.treq.delete(
            self.base_url + b"/configuration/containers/" +
            name.encode("ascii"),
            persistent=False
        )

        request.addCallback(check_and_decode_json, OK)
        return request

    @log_method
    def configured_containers(self):
        """
        Get current containers from configuration.

        :return: A ``Deferred`` firing with a tuple (cluster instance, API
            response).
        """
        request = self.treq.get(
            self.base_url + b"/configuration/containers",
            persistent=False
        )

        request.addCallback(check_and_decode_json, OK)
        return request

    @log_method
    def current_containers(self):
        """
        Get current containers.

        :return: A ``Deferred`` firing with a tuple (cluster instance, API
            response).
        """
        request = self.treq.get(
            self.base_url + b"/state/containers",
            persistent=False
        )

        request.addCallback(check_and_decode_json, OK)
        return request

    @log_method
    def wait_for_container(self, container_properties):
        """
        Poll the container state API until a container exists with all the
        supplied ``container_properties``.

        :param dict container_properties: The attributes of the container that
            we're waiting for. All the keys, values and those of nested
            dictionaries must match.
        :returns: A ``Deferred`` which fires with an API response when a
            container with the supplied properties appears in the cluster.
        """
        def created():
            """
            Check the container state list for the expected container
            properties.
            """
            request = self.current_containers()

            def got_response(containers):
                expected_container = container_properties.copy()
                for container in containers:
                    container_items = container.items()
                    if all([
                        item in container_items
                        for item in expected_container.items()
                    ]):
                        # Return cluster and container state
                        return container
                return False
            request.addCallback(got_response)
            return request

        return loop_until(reactor, created)

    @log_method
    def current_nodes(self):
        """
        Get current nodes.

        :return: A ``Deferred`` firing with a tuple (cluster instance, API
            response).
        """
        request = self.treq.get(
            self.base_url + b"/state/nodes",
            persistent=False
        )

        request.addCallback(check_and_decode_json, OK)
        return request

    @log_method
<<<<<<< HEAD
    def install_flocker_version(self, package_source):
        """
        Change the version of flocker installed on all of the nodes to the
        version indicated by `package_source`.
        """
        control_node_address = self.control_node.public_address
        all_cluster_nodes = set([x.public_address for x in self.nodes] +
                                [control_node_address])
        distribution = self.distribution

        def get_flocker_version():
            d = self.client.version()
            d.addCallback(lambda v: str(v.get('flocker')) or None)
            return d

        d = get_flocker_version()

        # If we fail to get the current version, assume we must reinstall
        # flocker.
        d.addErrback(write_failure)

        def reinstall_if_needed(v):
            if v and v == package_source.version:
                return v
            return reinstall_flocker_at_version(
                reactor, all_cluster_nodes, control_node_address,
                package_source, distribution)
        d.addCallback(reinstall_if_needed)

        d.addCallback(lambda _: get_flocker_version())

        def verify_version(v):
            if package_source.version:
                if v != package_source.version:
                    raise FailureToUpgrade(
                        "Failed to set version of flocker to %s, it is still "
                        "%s." % (package_source.version, v)
                    )
            return v
        d.addCallback(verify_version)

        return d

    @log_method
    def clean_nodes(self):
=======
    def clean_nodes(self, remove_foreign_containers=True):
>>>>>>> b1be71ea
        """
        Clean containers and datasets via the API.

        :return: A `Deferred` that fires when the cluster is clean.
        """
        def api_clean_state(
            name, configuration_method, state_method, delete_method,
        ):
            """
            Clean entities from the cluster.

            :param unicode name: The name of the entities to clean.
            :param configuration_method: The function to obtain the configured
                entities.
            :param state_method: The function to get the current entities.
            :param delete_method: The method to delete an entity.

            :return: A `Deferred` that fires when the entities have been
                deleted.
            """
            context = start_action(
                action_type=u"acceptance:cleanup_" + name,
            )
            with context.context():
                get_items = DeferredContext(configuration_method())

                def delete_items(items):
                    return gather_deferreds(list(
                        delete_method(item)
                        for item in items
                    ))
                get_items.addCallback(delete_items)
                get_items.addCallback(
                    lambda ignored: loop_until(
                        reactor, lambda: state_method().addCallback(
                            lambda result: [] == result
                        )
                    )
                )
                return get_items.addActionFinish()

        def cleanup_all_containers(_):
            """
            Clean-up any containers run by Docker directly that are unmanaged
            by Flocker.
            """
            for node in self.nodes:
                client = get_docker_client(self, node.public_address)
                # Remove all existing containers on the node, in case
                # they're left over from previous test; they might e.g.
                # have a volume bind-mounted, preventing its destruction.
                for container in client.containers():
                    client.remove_container(container["Id"], force=True)

        def cleanup_flocker_containers(_):
            cleaning_containers = api_clean_state(
                u"containers",
                self.configured_containers,
                self.current_containers,
                lambda item: self.remove_container(item[u"name"]),
            )
            return timeout(
                reactor, cleaning_containers, 30,
                Exception("Timed out cleaning up Flocker containers"),
            )

        def cleanup_datasets(_):
            cleaning_datasets = api_clean_state(
                u"datasets",
                self.client.list_datasets_configuration,
                self.client.list_datasets_state,
                lambda item: self.client.delete_dataset(item.dataset_id),
            )
            return timeout(
                reactor, cleaning_datasets, 60,
                Exception("Timed out cleaning up datasets"),
            )

        def cleanup_leases():
            context = start_action(action_type="acceptance:cleanup_leases")
            with context.context():
                get_items = DeferredContext(self.client.list_leases())

                def release_all(leases):
                    release_list = []
                    for lease in leases:
                        release_list.append(
                            self.client.release_lease(lease.dataset_id))
                    return gather_deferreds(release_list)

                get_items.addCallback(release_all)
                releasing_leases = get_items.addActionFinish()
                return timeout(
                    reactor, releasing_leases, 20,
                    Exception("Timed out cleaning up leases"),
                )

        d = DeferredContext(cleanup_leases())
        d.addCallback(cleanup_flocker_containers)
        if remove_foreign_containers:
            d.addCallback(cleanup_all_containers)
        d.addCallback(cleanup_datasets)
        return d.result

    def get_file(self, node, path):
        """
        Retrieve the contents of a particular file on a particular node.

        :param Node node: The node on which to find the file.
        :param FilePath path: The path to the file on that node.
        """
        fd, name = mkstemp()
        close(fd)
        destination = FilePath(name)
        d = download_file(
            reactor, b"root", node.public_address, path, destination
        )
        d.addCallback(lambda ignored: destination)
        return d


def connected_cluster(
        reactor, control_node, certificates_path, num_agent_nodes,
        hostname_to_public_address, username='user',
):
    cluster_cert = certificates_path.child(b"cluster.crt")
    user_cert = certificates_path.child(
        "{}.crt".format(username).encode('ascii')
    )
    user_key = certificates_path.child(
        "{}.key".format(username).encode('ascii')
    )
    user_credential = UserCredential.from_files(user_cert, user_key)
    cluster = Cluster(
        control_node=ControlService(public_address=control_node),
        nodes=[],
        treq=treq_with_authentication(
            reactor, cluster_cert, user_cert, user_key),
        client=FlockerClient(reactor, control_node, REST_API_PORT,
                             cluster_cert, user_cert, user_key),
        certificates_path=certificates_path,
        cluster_uuid=user_credential.cluster_uuid,
        raw_distribution=environ.get('FLOCKER_ACCEPTANCE_DISTRIBUTION'),
    )

    # Wait until nodes are up and running:
    def nodes_available():
        Message.new(
            message_type="acceptance:testtools:cluster:polling",
        ).write()

        def failed_query(failure):
            reasons = getattr(failure.value, 'reasons', None)
            if reasons is None:
                # Guess it was something else.  Do some simpler logging.
                write_failure(failure, logger=None)
            else:
                # It is one of those.  Log all of the stuff from inside it.
                for reason in reasons:
                    write_failure(reason, logger=None)
            return False
        d = cluster.current_nodes()
        d.addCallbacks(lambda nodes: len(nodes) >= num_agent_nodes,
                       # Control service may not be up yet, keep trying:
                       failed_query)
        return d
    agents_connected = loop_until(reactor, nodes_available)

    # Extract node hostnames from API that lists nodes. Currently we
    # happen know these in advance, but in FLOC-1631 node identification
    # will switch to UUIDs instead.
    agents_connected.addCallback(lambda _: cluster.current_nodes())

    def node_from_dict(node):
        reported_hostname = node["host"]
        public_address = hostname_to_public_address.get(
            reported_hostname, reported_hostname)
        return Node(
            uuid=node[u"uuid"],
            public_address=public_address.encode("ascii"),
            reported_hostname=reported_hostname.encode("ascii"),
        )
    agents_connected.addCallback(lambda nodes: cluster.set(
        "nodes", map(node_from_dict, nodes)))
    return agents_connected


def _get_test_cluster(reactor):
    """
    Build a ``Cluster`` instance.

    :returns: A ``Deferred`` which fires with a ``Cluster`` instance.
    """
    control_node = environ.get('FLOCKER_ACCEPTANCE_CONTROL_NODE')

    if control_node is None:
        raise SkipTest(
            "Set acceptance testing control node IP address using the " +
            "FLOCKER_ACCEPTANCE_CONTROL_NODE environment variable.")

    agent_nodes_env_var = environ.get('FLOCKER_ACCEPTANCE_NUM_AGENT_NODES')

    if agent_nodes_env_var is None:
        raise SkipTest(
            "Set the number of configured acceptance testing nodes using the "
            "FLOCKER_ACCEPTANCE_NUM_AGENT_NODES environment variable.")

    num_agent_nodes = int(agent_nodes_env_var)

    certificates_path = FilePath(
        environ["FLOCKER_ACCEPTANCE_API_CERTIFICATES_PATH"])

    hostname_to_public_address_env_var = environ.get(
        "FLOCKER_ACCEPTANCE_HOSTNAME_TO_PUBLIC_ADDRESS", "{}")
    hostname_to_public_address = json.loads(hostname_to_public_address_env_var)

    return connected_cluster(
        reactor,
        control_node,
        certificates_path,
        num_agent_nodes,
        hostname_to_public_address
    )


def require_cluster(num_nodes, required_backend=None):
    """
    A decorator which will call the supplied test_method when a cluster with
    the required number of nodes is available.

    :param int num_nodes: The number of nodes that are required in the cluster.

    :param required_backend: This optional parameter can be set to a
        ``DatasetBackend`` constant in order to construct the requested backend
        for use in the test. This is done in a backdoor sort of manner, and is
        only for use by tests which want to interact with the specified backend
        in order to verify the acceptance test should pass. If this is set, the
        backend api will be sent as a keyword argument ``backend`` to the test,
        and the test will be skipped if the cluster is not set up for the
        specified backend.
    """
    def decorator(test_method):
        """
        :param test_method: The test method that will be called when the
            cluster is available and which will be supplied with the
            ``cluster``keyword argument.
        """
        def call_test_method_with_cluster(cluster, test_case, args, kwargs):
            kwargs['cluster'] = cluster
            if required_backend:
                backend_type = get_dataset_backend(test_case)
                if backend_type != required_backend:
                    raise SkipTest(
                        'This test requires backend type {} but is being run '
                        'on {}.'.format(required_backend.name,
                                        backend_type.name))
                kwargs['backend'] = get_backend_api(test_case,
                                                    cluster.cluster_uuid)
            return test_method(test_case, *args, **kwargs)

        @wraps(test_method)
        def wrapper(test_case, *args, **kwargs):
            # Check that the required number of nodes are reachable and
            # clean them up prior to the test.  The nodes must already
            # have been started and their flocker services started before
            # we clean them.
            waiting_for_cluster = _get_test_cluster(reactor)

            def clean(cluster):
                existing = len(cluster.nodes)
                if num_nodes > existing:
                    raise SkipTest(
                        "This test requires a minimum of {necessary} nodes, "
                        "{existing} node(s) are set.".format(
                            necessary=num_nodes, existing=existing))
                return cluster.clean_nodes().addCallback(
                    # Limit nodes in Cluster to requested number:
                    lambda _: cluster.transform(
                        ["nodes"], lambda nodes: nodes[:num_nodes]))

            waiting_for_cluster.addCallback(clean)
            calling_test_method = waiting_for_cluster.addCallback(
                call_test_method_with_cluster,
                test_case, args, kwargs
            )
            return calling_test_method
        return wrapper
    return decorator


def create_python_container(test_case, cluster, parameters, script,
                            cleanup=True, additional_arguments=()):
    """
    Create a Python container that runs a given script.

    :param TestCase test_case: The current test.
    :param Cluster cluster: The cluster to run on.
    :param dict parameters: Parameters for the ``create_container`` JSON
        query, beyond those provided by this function.
    :param FilePath script: Python code to run.
    :param bool cleanup: If true, remove container when test is over.
    :param additional_arguments: Additional arguments to pass to the
        script.

    :return: ``Deferred`` that fires when the configuration has been updated.
    """
    parameters = parameters.copy()
    parameters[u"image"] = u"python:2.7-slim"
    parameters[u"command_line"] = [u"python", u"-c",
                                   script.getContent().decode("ascii")] + list(
                                       additional_arguments)
    if u"restart_policy" not in parameters:
        parameters[u"restart_policy"] = {u"name": u"never"}
    if u"name" not in parameters:
        parameters[u"name"] = random_name(test_case)
    creating = cluster.create_container(parameters)

    def created(response):
        if cleanup:
            test_case.addCleanup(cluster.remove_container, parameters[u"name"])
        test_case.assertEqual(response, parameters)
        return response
    creating.addCallback(created)
    return creating


def extract_external_port(
    client, container_identifier, internal_port
):
    """
    Inspect a running container for the external port number on which a
    particular internal port is exposed.

    :param docker.Client client: The Docker client to use to perform the
        inspect.
    :param unicode container_identifier: The unique identifier of the container
        to inspect.
    :param int internal_port: An internal, exposed port on the container.

    :return: The external port number on which ``internal_port`` from the
        container is exposed.
    :rtype: int
    """
    container_details = client.inspect_container(container_identifier)
    # If the container isn't running, this section is not present.
    network_settings = container_details[u"NetworkSettings"]
    ports = network_settings[u"Ports"]
    details = ports[u"{}/tcp".format(internal_port)]
    host_port = int(details[0][u"HostPort"])
    Message.new(
        message_type=u"acceptance:extract_external_port", host_port=host_port
    ).write()
    return host_port


def create_dataset(test_case, cluster, maximum_size=None, dataset_id=None,
                   metadata=None, node=None):
    """
    Create a dataset on a cluster (on its first node, specifically).

    :param TestCase test_case: The test the API is running on.
    :param Cluster cluster: The test ``Cluster``.
    :param int maximum_size: The size of the dataset to create on the test
        cluster.
    :param UUID dataset_id: The v4 UUID of the dataset.
        Generated if not specified.
    :param dict metadata: Metadata to be added to the create_dataset
        request.
    :param node: Node to create dataset on. By default first one in cluster.
    :return: ``Deferred`` firing with a ``flocker.apiclient.Dataset``
        dataset is present in actual cluster state.
    """
    if maximum_size is None:
        maximum_size = get_default_volume_size()
    if dataset_id is None:
        dataset_id = uuid4()
    if metadata is None:
        metadata = {}
    if node is None:
        node = cluster.nodes[0]
    configuring_dataset = cluster.client.create_dataset(
        node.uuid, maximum_size=maximum_size,
        dataset_id=dataset_id, metadata=metadata,
    )

    # Wait for the dataset to be created
    waiting_for_create = configuring_dataset.addCallback(
        lambda dataset: cluster.wait_for_dataset(dataset)
    )

    return waiting_for_create


def verify_socket(host, port):
    """
    Wait until the destination socket can be reached.

    :param bytes host: Host to connect to.
    :param int port: Port to connect to.

    :return Deferred: Firing when connection is possible.
    """
    def can_connect():
        with closing(socket()) as s:
            s.settimeout(SOCKET_TIMEOUT_FOR_POLLING)
            conn = s.connect_ex((host, port))
            Message.new(
                message_type="acceptance:verify_socket",
                host=host,
                port=port,
                result=conn,
            ).write()
            return conn == 0

    dl = loop_until(reactor, can_connect)
    return dl


def post_http_server(test, host, port, data, expected_response=b"ok"):
    """
    Make a POST request to an HTTP server on the given host and port
    and assert that the response body matches the expected response.

    :param bytes host: Host to connect to.
    :param int port: Port to connect to.
    :param bytes data: The raw request body data.
    :param bytes expected_response: The HTTP response body expected.
        Defaults to b"ok"
    """
    def make_post(host, port, data):
        request = post(
            "http://{host}:{port}".format(host=host, port=port),
            data=data,
            timeout=SOCKET_TIMEOUT_FOR_POLLING,
            persistent=False,
        )

        def failed(failure):
            Message.new(message_type=u"acceptance:http_query_failed",
                        reason=unicode(failure)).write()
            return False
        request.addCallbacks(content, failed)
        return request
    d = verify_socket(host, port)
    d.addCallback(lambda _: loop_until(reactor, lambda: make_post(
        host, port, data)))
    d.addCallback(test.assertEqual, expected_response)
    return d


def check_http_server(host, port):
    """
    Check if an HTTP server is running.

    Attempts a request to an HTTP server and indicate the success
    or failure of the request.

    :param bytes host: Host to connect to.
    :param int port: Port to connect to.

    :return Deferred: Fires with True if the request received a response,
            False if the request failed.
    """
    req = get(
        "http://{host}:{port}".format(host=host, port=port),
        timeout=SOCKET_TIMEOUT_FOR_POLLING,
        persistent=False,
    )

    def failed(failure):
        return False

    def succeeded(result):
        return True

    req.addCallbacks(succeeded, failed)
    return req


def query_http_server(host, port, path=b""):
    """
    Return the response from a HTTP server.

    We try multiple since it may take a little time for the HTTP
    server to start up.

    :param bytes host: Host to connect to.
    :param int port: Port to connect to.
    :param bytes path: Optional path and query string.

    :return: ``Deferred`` that fires with the body of the response.
    """
    def query():
        req = get(
            "http://{host}:{port}{path}".format(
                host=host, port=port, path=path),
            timeout=SOCKET_TIMEOUT_FOR_POLLING,
            persistent=False,
        )

        def failed(failure):
            Message.new(message_type=u"acceptance:http_query_failed",
                        reason=unicode(failure)).write()
            return False
        req.addCallbacks(content, failed)
        return req

    d = verify_socket(host, port)
    d.addCallback(lambda _: loop_until(reactor, query))
    return d


def assert_http_server(test, host, port,
                       path=b"", expected_response=b"hi"):

    """
    Assert that a HTTP serving a response with body ``b"hi"`` is running
    at given host and port.

    This can be coupled with code that only conditionally starts up
    the HTTP server via Flocker in order to check if that particular
    setup succeeded.

    :param bytes host: Host to connect to.
    :param int port: Port to connect to.
    :param bytes path: Optional path and query string.
    :param bytes expected_response: The HTTP response body expected.
        Defaults to b"hi"

    :return: ``Deferred`` that fires when assertion has run.
    """
    d = query_http_server(host, port, path)
    d.addCallback(test.assertEqual, expected_response)
    return d<|MERGE_RESOLUTION|>--- conflicted
+++ resolved
@@ -718,7 +718,6 @@
         return request
 
     @log_method
-<<<<<<< HEAD
     def install_flocker_version(self, package_source):
         """
         Change the version of flocker installed on all of the nodes to the
@@ -763,10 +762,7 @@
         return d
 
     @log_method
-    def clean_nodes(self):
-=======
     def clean_nodes(self, remove_foreign_containers=True):
->>>>>>> b1be71ea
         """
         Clean containers and datasets via the API.
 
