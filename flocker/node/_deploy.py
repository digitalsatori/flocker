# Copyright Hybrid Logic Ltd.  See LICENSE file for details.
# -*- test-case-name: flocker.node.test.test_deploy -*-

"""
Deploy applications on nodes.
"""

from zope.interface import Interface, implementer

from characteristic import attributes

from twisted.internet.defer import gatherResults, fail, succeed

from ._docker import DockerClient, PortMap, Environment
from ._model import (
    Application, VolumeChanges, AttachedVolume, VolumeHandoff,
    NodeState,
    )
from ..route import make_host_network, Proxy
from ..volume._ipc import RemoteVolumeManager, standard_node
from ..volume.service import VolumeName
from ..common import gather_deferreds


<<<<<<< HEAD
def _to_volume_name(name):
    """
    Convert unicode name to ``VolumeName`` with ``u"default"`` namespace.

    To be replaced in https://github.com/ClusterHQ/flocker/issues/737 with
    real namespace support.

    :param unicode name: Volume name.

    :return: ``VolumeName`` with default namespace.
    """
    return VolumeName(namespace=u"default", id=name)


@attributes(["running", "not_running"])
class NodeState(object):
    """
    The current state of a node.

    :ivar running: A ``list`` of ``Application`` instances on this node
        that are currently running or starting up.
    :ivar not_running: A ``list`` of ``Application`` instances on this
        node that are currently shutting down or stopped.
    """


=======
>>>>>>> 35996e23
class IStateChange(Interface):
    """
    An operation that changes the state of the local node.
    """
    def run(deployer):
        """
        Run the change.

        :param Deployer deployer: The ``Deployer`` to use.

        :return: ``Deferred`` firing when the change is done.
        """

    def __eq__(other):
        """
        Return whether this change is equivalent to another.
        """

    def __ne__(other):
        """
        Return whether this change is not equivalent to another.
        """


@implementer(IStateChange)
@attributes(["changes"])
class Sequentially(object):
    """
    Run a series of changes in sequence, one after the other.

    Failures in earlier changes stop later changes.
    """
    def run(self, deployer):
        d = succeed(None)
        for change in self.changes:
            d.addCallback(lambda _, change=change: change.run(deployer))
        return d


@implementer(IStateChange)
@attributes(["changes"])
class InParallel(object):
    """
    Run a series of changes in parallel.

    Failures in one change do not prevent other changes from continuing.
    """
    def run(self, deployer):
        return gather_deferreds(
            [change.run(deployer) for change in self.changes])


@implementer(IStateChange)
@attributes(["application", "hostname"])
class StartApplication(object):
    """
    Launch the supplied application as a container.

    :ivar Application application: The ``Application`` to create and
        start.

    :ivar unicode hostname: The hostname of the application is running on.
    """
    def run(self, deployer):
        application = self.application
        if application.volume is not None:
            volume = deployer.volume_service.get(
                _to_volume_name(application.volume.name))
            d = volume.expose_to_docker(application.volume.mountpoint)
        else:
            d = succeed(None)

        if application.ports is not None:
            port_maps = map(lambda p: PortMap(internal_port=p.internal_port,
                                              external_port=p.external_port),
                            application.ports)
        else:
            port_maps = []

        environment = {}

        for link in application.links:
            environment.update(_link_environment(
                protocol=u"tcp",
                alias=link.alias,
                local_port=link.local_port,
                hostname=self.hostname,
                remote_port=link.remote_port,
                ))

        if application.environment is not None:
            environment.update(application.environment)

        if environment:
            docker_environment = Environment(
                variables=frozenset(environment.iteritems()))
        else:
            docker_environment = None

        d.addCallback(lambda _: deployer.docker_client.add(
            application.name,
            application.image.full_name,
            ports=port_maps,
            environment=docker_environment
        ))
        return d


def _link_environment(protocol, alias, local_port, hostname, remote_port):
    """
    Generate the environment variables used for defining a docker link.

    Docker containers expect an enviroment variable
    `<alias>_PORT_<local_port>_TCP`` which contains the URL of the remote end
    of a link, as well as parsed variants ``_ADDR``, ``_PORT``, ``_PROTO``.

    :param unicode protocol: The protocol used for the link.
    :param unicode alias: The name of the link.
    :param int local_port: The port the local application expects to access.
    :param unicode hostname: The remote hostname to connect to.
    :param int remote_port: The remote port to connect to.
    """
    alias = alias.upper().replace(u'-', u"_")
    base = u'%s_PORT_%d_%s' % (alias, local_port, protocol.upper())

    return {
        base: u'%s://%s:%d' % (protocol, hostname, remote_port),
        base + u'_ADDR': hostname,
        base + u'_PORT': u'%d' % (remote_port,),
        base + u'_PROTO': protocol,
    }


@implementer(IStateChange)
@attributes(["application"])
class StopApplication(object):
    """
    Stop and disable the given application.

    :ivar Application application: The ``Application`` to stop.
    """
    def run(self, deployer):
        application = self.application
        unit_name = application.name
        result = deployer.docker_client.remove(unit_name)

        def unit_removed(_):
            if application.volume is not None:
                volume = deployer.volume_service.get(
                    _to_volume_name(application.volume.name))
                return volume.remove_from_docker()
        result.addCallback(unit_removed)
        return result


@implementer(IStateChange)
@attributes(["volume"])
class CreateVolume(object):
    """
    Create a new locally-owned volume.

    :ivar AttachedVolume volume: Volume to create.
    """
    def run(self, deployer):
        return deployer.volume_service.create(
            _to_volume_name(self.volume.name))


@implementer(IStateChange)
@attributes(["volume"])
class WaitForVolume(object):
    """
    Wait for a volume to exist and be owned locally.

    :ivar AttachedVolume volume: Volume to wait for.
    """
    def run(self, deployer):
        return deployer.volume_service.wait_for_volume(
            _to_volume_name(self.volume.name))


@implementer(IStateChange)
@attributes(["volume", "hostname"])
class HandoffVolume(object):
    """
    A volume handoff that needs to be performed from this node to another
    node.

    See :cls:`flocker.volume.VolumeService.handoff` for more details.

    :ivar AttachedVolume volume: The volume to hand off.
    :ivar bytes hostname: The hostname of the node to which the volume is
         meant to be handed off.
    """
    def run(self, deployer):
        service = deployer.volume_service
        destination = standard_node(self.hostname)
        return service.handoff(service.get(_to_volume_name(self.volume.name)),
                               RemoteVolumeManager(destination))


@implementer(IStateChange)
@attributes(["volume", "hostname"])
class PushVolume(object):
    """
    A volume push that needs to be performed from this node to another
    node.

    See :cls:`flocker.volume.VolumeService.push` for more details.

    :ivar AttachedVolume volume: The volume to push.
    :ivar bytes hostname: The hostname of the node to which the volume is
         meant to be pushed.
    """
    def run(self, deployer):
        service = deployer.volume_service
        destination = standard_node(self.hostname)
        return service.push(service.get(_to_volume_name(self.volume.name)),
                            RemoteVolumeManager(destination))


@implementer(IStateChange)
@attributes(["ports"])
class SetProxies(object):
    """
    Set the ports which will be forwarded to other nodes.

    :ivar ports: A collection of ``Port`` objects.
    """
    def run(self, deployer):
        results = []
        # XXX: The proxy manipulation operations are blocking. Convert to a
        # non-blocking API. See https://github.com/ClusterHQ/flocker/issues/320
        for proxy in deployer.network.enumerate_proxies():
            try:
                deployer.network.delete_proxy(proxy)
            except:
                results.append(fail())
        for proxy in self.ports:
            try:
                deployer.network.create_proxy_to(proxy.ip, proxy.port)
            except:
                results.append(fail())
        return gather_deferreds(results)


class Deployer(object):
    """
    Start and stop applications.

    :ivar VolumeService volume_service: The volume manager for this node.
    :ivar IDockerClient docker_client: The Docker client API to use in
        deployment operations. Default ``DockerClient``.
    :ivar INetwork network: The network routing API to use in
        deployment operations. Default is iptables-based implementation.
    """
    def __init__(self, volume_service, docker_client=None, network=None):
        if docker_client is None:
            docker_client = DockerClient()
        self.docker_client = docker_client
        if network is None:
            network = make_host_network()
        self.network = network
        self.volume_service = volume_service

    def discover_node_configuration(self):
        """
        List all the ``Application``\ s running on this node.

        :returns: A ``Deferred`` which fires with a ``NodeState``
            instance.
        """
        # Add real namespace support in
        # https://github.com/ClusterHQ/flocker/issues/737; for now we just
        # strip the namespace since there will only ever be one.
        volumes = self.volume_service.enumerate()
        volumes.addCallback(lambda volumes: set(
            volume.name.id for volume in volumes
            if volume.uuid == self.volume_service.uuid))
        d = gatherResults([self.docker_client.list(), volumes])

        def applications_from_units(result):
            units, available_volumes = result

            running = []
            not_running = []
            for unit in units:
                # XXX: The container_image will be available on the
                # Unit when
                # https://github.com/ClusterHQ/flocker/issues/207 is
                # resolved.
                if unit.name in available_volumes:
                    # XXX Mountpoint is not available, see
                    # https://github.com/ClusterHQ/flocker/issues/289
                    volume = AttachedVolume(name=unit.name, mountpoint=None)
                else:
                    volume = None
                application = Application(name=unit.name,
                                          volume=volume)
                if unit.activation_state == u"active":
                    running.append(application)
                else:
                    not_running.append(application)
            return NodeState(
                running=running,
                not_running=not_running,
                used_ports=self.network.enumerate_used_ports()
            )
        d.addCallback(applications_from_units)
        return d

    def calculate_necessary_state_changes(self, desired_state,
                                          current_cluster_state, hostname):
        """
        Work out which changes need to happen to the local state to match
        the given desired state.

        Currently this involves the following phases:

        1. Change proxies to point to new addresses (should really be
           last, see https://github.com/ClusterHQ/flocker/issues/380)
        2. Stop all relevant containers.
        3. Handoff volumes.
        4. Wait for volumes.
        5. Create volumes.
        6. Start and restart any relevant containers.

        :param Deployment desired_state: The intended configuration of all
            nodes.
        :param Deployment current_cluster_state: The current configuration
            of all nodes. While technically this also includes the current
            node's state, this information may be out of date so we check
            again to ensure we have absolute latest information.
        :param unicode hostname: The hostname of the node that this is running
            on.

        :return: A ``Deferred`` which fires with a ``IStateChange``
            provider.
        """
        phases = []

        desired_proxies = set()
        desired_node_applications = []
        for node in desired_state.nodes:
            if node.hostname == hostname:
                desired_node_applications = node.applications
            else:
                for application in node.applications:
                    for port in application.ports:
                        # XXX: also need to do DNS resolution. See
                        # https://github.com/ClusterHQ/flocker/issues/322
                        desired_proxies.add(Proxy(ip=node.hostname,
                                                  port=port.external_port))
        if desired_proxies != set(self.network.enumerate_proxies()):
            phases.append(SetProxies(ports=desired_proxies))

        d = self.discover_node_configuration()

        def find_differences(current_node_state):
            current_node_applications = current_node_state.running
            all_applications = (current_node_state.running +
                                current_node_state.not_running)

            # Compare the applications being changed by name only.  Other
            # configuration changes aren't important at this point.
            current_state = {app.name for app in current_node_applications}
            desired_local_state = {app.name for app in
                                   desired_node_applications}
            not_running = {app.name for app in current_node_state.not_running}

            # Don't start applications that exist on this node but aren't
            # running; instead they should be restarted:
            start_names = desired_local_state.difference(
                current_state | not_running)
            stop_names = {app.name for app in all_applications}.difference(
                desired_local_state)

            start_containers = [
                StartApplication(application=app, hostname=hostname)
                for app in desired_node_applications
                if app.name in start_names
            ]
            stop_containers = [
                StopApplication(application=app) for app in all_applications
                if app.name in stop_names
            ]
            restart_containers = [
                Sequentially(changes=[StopApplication(application=app),
                                      StartApplication(application=app,
                                                       hostname=hostname)])
                for app in desired_node_applications
                if app.name in not_running
            ]

            # Find any applications with volumes that are moving to or from
            # this node - or that are being newly created by this new
            # configuration.
            volumes = find_volume_changes(hostname, current_cluster_state,
                                          desired_state)

            # Do an initial push of all volumes that are going to move, so
            # that the final push which happens during handoff is a quick
            # incremental push. This should significantly reduces the
            # application downtime caused by the time it takes to copy
            # data.
            if volumes.going:
                phases.append(InParallel(changes=[
                    PushVolume(volume=handoff.volume,
                               hostname=handoff.hostname)
                    for handoff in volumes.going]))

            if stop_containers:
                phases.append(InParallel(changes=stop_containers))
            if volumes.going:
                phases.append(InParallel(changes=[
                    HandoffVolume(volume=handoff.volume,
                                  hostname=handoff.hostname)
                    for handoff in volumes.going]))
            if volumes.coming:
                phases.append(InParallel(changes=[
                    WaitForVolume(volume=volume)
                    for volume in volumes.coming]))
            if volumes.creating:
                phases.append(InParallel(changes=[
                    CreateVolume(volume=volume)
                    for volume in volumes.creating]))
            start_restart = start_containers + restart_containers
            if start_restart:
                phases.append(InParallel(changes=start_restart))

        d.addCallback(find_differences)
        d.addCallback(lambda _: Sequentially(changes=phases))
        return d

    def change_node_state(self, desired_state,
                          current_cluster_state,
                          hostname):
        """
        Change the local state to match the given desired state.

        :param Deployment desired_state: The intended configuration of all
            nodes.
        :param Deployment current_cluster_state: The current configuration
            of all nodes.
        :param unicode hostname: The hostname of the node that this is running
            on.

        :return: ``Deferred`` that fires when the necessary changes are done.
        """
        d = self.calculate_necessary_state_changes(
            desired_state=desired_state,
            current_cluster_state=current_cluster_state,
            hostname=hostname)
        d.addCallback(lambda change: change.run(self))
        return d


def find_volume_changes(hostname, current_state, desired_state):
    """
    Find what actions need to be taken to deal with changes in volume
    location between current state and desired state of the cluster.

    XXX The logic here assumes the mountpoints have not changed,
    and will act unexpectedly if that is the case. See
    https://github.com/ClusterHQ/flocker/issues/351 for more details.

    XXX The logic here assumes volumes are never added or removed to
    existing applications, merely moved across nodes. As a result test
    coverage for those situations is not implemented. See
    https://github.com/ClusterHQ/flocker/issues/352 for more details.

    XXX Comparison is done via volume name, rather than AttachedVolume
    objects, until https://github.com/ClusterHQ/flocker/issues/289 is fixed.

    :param unicode hostname: The name of the node for which to find changes.

    :param Deployment current_state: The old state of the cluster on which the
        changes are based.

    :param Deployment desired_state: The new state of the cluster towards which
        the changes are working.
    """
    desired_volumes = {node.hostname: set(application.volume for application
                                          in node.applications
                                          if application.volume)
                       for node in desired_state.nodes}
    current_volumes = {node.hostname: set(application.volume for application
                                          in node.applications
                                          if application.volume)
                       for node in current_state.nodes}
    local_desired_volumes = desired_volumes.get(hostname, set())
    local_desired_volume_names = set(volume.name for volume in
                                     local_desired_volumes)
    local_current_volume_names = set(volume.name for volume in
                                     current_volumes.get(hostname, set()))
    remote_current_volume_names = set()
    for volume_hostname, current in current_volumes.items():
        if volume_hostname != hostname:
            remote_current_volume_names |= set(
                volume.name for volume in current)

    # Look at each application volume that is going to be running
    # elsewhere and is currently running here, and add a VolumeHandoff for
    # it to `going`.
    going = set()
    for volume_hostname, desired in desired_volumes.items():
        if volume_hostname != hostname:
            for volume in desired:
                if volume.name in local_current_volume_names:
                    going.add(VolumeHandoff(volume=volume,
                                            hostname=volume_hostname))

    # Look at each application volume that is going to be started on this
    # node.  If it was running somewhere else, we want that Volume to be
    # in `coming`.
    coming_names = local_desired_volume_names.intersection(
        remote_current_volume_names)
    coming = set(volume for volume in local_desired_volumes
                 if volume.name in coming_names)

    # For each application volume that is going to be started on this node
    # that was not running anywhere previously, make sure that Volume is
    # in `creating`.
    creating_names = local_desired_volume_names.difference(
        local_current_volume_names | remote_current_volume_names)
    creating = set(volume for volume in local_desired_volumes
                   if volume.name in creating_names)

    return VolumeChanges(going=going, coming=coming, creating=creating)<|MERGE_RESOLUTION|>--- conflicted
+++ resolved
@@ -22,7 +22,6 @@
 from ..common import gather_deferreds
 
 
-<<<<<<< HEAD
 def _to_volume_name(name):
     """
     Convert unicode name to ``VolumeName`` with ``u"default"`` namespace.
@@ -37,20 +36,6 @@
     return VolumeName(namespace=u"default", id=name)
 
 
-@attributes(["running", "not_running"])
-class NodeState(object):
-    """
-    The current state of a node.
-
-    :ivar running: A ``list`` of ``Application`` instances on this node
-        that are currently running or starting up.
-    :ivar not_running: A ``list`` of ``Application`` instances on this
-        node that are currently shutting down or stopped.
-    """
-
-
-=======
->>>>>>> 35996e23
 class IStateChange(Interface):
     """
     An operation that changes the state of the local node.
