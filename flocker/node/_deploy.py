# Copyright Hybrid Logic Ltd.  See LICENSE file for details.
# -*- test-case-name: flocker.node.test.test_deploy -*-

"""
Deploy applications on nodes.
"""

from zope.interface import Interface, implementer

from characteristic import attributes

from twisted.internet.defer import gatherResults, fail, succeed

from ._docker import DockerClient, PortMap, Environment, Volume as DockerVolume
from ._model import (
    Application, VolumeChanges, AttachedVolume, VolumeHandoff,
    NodeState,
    )
from ..route import make_host_network, Proxy
from ..volume._ipc import RemoteVolumeManager, standard_node
from ..volume.service import VolumeName
from ..common import gather_deferreds


def _to_volume_name(name):
    """
    Convert unicode name to ``VolumeName`` with ``u"default"`` namespace.

    To be replaced in https://github.com/ClusterHQ/flocker/issues/737 with
    real namespace support.

    :param unicode name: Volume name.

    :return: ``VolumeName`` with default namespace.
    """
    return VolumeName(namespace=u"default", id=name)


class IStateChange(Interface):
    """
    An operation that changes the state of the local node.
    """
    def run(deployer):
        """
        Run the change.

        :param Deployer deployer: The ``Deployer`` to use.

        :return: ``Deferred`` firing when the change is done.
        """

    def __eq__(other):
        """
        Return whether this change is equivalent to another.
        """

    def __ne__(other):
        """
        Return whether this change is not equivalent to another.
        """


@implementer(IStateChange)
@attributes(["changes"])
class Sequentially(object):
    """
    Run a series of changes in sequence, one after the other.

    Failures in earlier changes stop later changes.
    """
    def run(self, deployer):
        d = succeed(None)
        for change in self.changes:
            d.addCallback(lambda _, change=change: change.run(deployer))
        return d


@implementer(IStateChange)
@attributes(["changes"])
class InParallel(object):
    """
    Run a series of changes in parallel.

    Failures in one change do not prevent other changes from continuing.
    """
    def run(self, deployer):
        return gather_deferreds(
            [change.run(deployer) for change in self.changes])


@implementer(IStateChange)
@attributes(["application", "hostname"])
class StartApplication(object):
    """
    Launch the supplied application as a container.

    :ivar Application application: The ``Application`` to create and
        start.

    :ivar unicode hostname: The hostname of the application is running on.
    """
    def run(self, deployer):
        application = self.application

        volumes = []
        if application.volume is not None:
<<<<<<< HEAD
            volume = deployer.volume_service.get(application.volume.name)
            volumes.append(DockerVolume(
                container_path=application.volume.mountpoint,
                node_path = volume.get_filesystem().get_path()))
=======
            volume = deployer.volume_service.get(
                _to_volume_name(application.volume.name))
            d = volume.expose_to_docker(application.volume.mountpoint)
        else:
            d = succeed(None)
>>>>>>> c2e2cf67

        if application.ports is not None:
            port_maps = map(lambda p: PortMap(internal_port=p.internal_port,
                                              external_port=p.external_port),
                            application.ports)
        else:
            port_maps = []

        environment = {}

        for link in application.links:
            environment.update(_link_environment(
                protocol=u"tcp",
                alias=link.alias,
                local_port=link.local_port,
                hostname=self.hostname,
                remote_port=link.remote_port,
                ))

        if application.environment is not None:
            environment.update(application.environment)

        if environment:
            docker_environment = Environment(
                variables=frozenset(environment.iteritems()))
        else:
            docker_environment = None

        return deployer.docker_client.add(
            application.name,
            application.image.full_name,
            ports=port_maps,
            environment=docker_environment,
            volumes=volumes,
        )


def _link_environment(protocol, alias, local_port, hostname, remote_port):
    """
    Generate the environment variables used for defining a docker link.

    Docker containers expect an enviroment variable
    `<alias>_PORT_<local_port>_TCP`` which contains the URL of the remote end
    of a link, as well as parsed variants ``_ADDR``, ``_PORT``, ``_PROTO``.

    :param unicode protocol: The protocol used for the link.
    :param unicode alias: The name of the link.
    :param int local_port: The port the local application expects to access.
    :param unicode hostname: The remote hostname to connect to.
    :param int remote_port: The remote port to connect to.
    """
    alias = alias.upper().replace(u'-', u"_")
    base = u'%s_PORT_%d_%s' % (alias, local_port, protocol.upper())

    return {
        base: u'%s://%s:%d' % (protocol, hostname, remote_port),
        base + u'_ADDR': hostname,
        base + u'_PORT': u'%d' % (remote_port,),
        base + u'_PROTO': protocol,
    }


@implementer(IStateChange)
@attributes(["application"])
class StopApplication(object):
    """
    Stop and disable the given application.

    :ivar Application application: The ``Application`` to stop.
    """
    def run(self, deployer):
        application = self.application
        unit_name = application.name
<<<<<<< HEAD
        return deployer.docker_client.remove(unit_name)
=======
        result = deployer.docker_client.remove(unit_name)

        def unit_removed(_):
            if application.volume is not None:
                volume = deployer.volume_service.get(
                    _to_volume_name(application.volume.name))
                return volume.remove_from_docker()
        result.addCallback(unit_removed)
        return result
>>>>>>> c2e2cf67


@implementer(IStateChange)
@attributes(["volume"])
class CreateVolume(object):
    """
    Create a new locally-owned volume.

    :ivar AttachedVolume volume: Volume to create.
    """
    def run(self, deployer):
        return deployer.volume_service.create(
            _to_volume_name(self.volume.name))


@implementer(IStateChange)
@attributes(["volume"])
class WaitForVolume(object):
    """
    Wait for a volume to exist and be owned locally.

    :ivar AttachedVolume volume: Volume to wait for.
    """
    def run(self, deployer):
        return deployer.volume_service.wait_for_volume(
            _to_volume_name(self.volume.name))


@implementer(IStateChange)
@attributes(["volume", "hostname"])
class HandoffVolume(object):
    """
    A volume handoff that needs to be performed from this node to another
    node.

    See :cls:`flocker.volume.VolumeService.handoff` for more details.

    :ivar AttachedVolume volume: The volume to hand off.
    :ivar bytes hostname: The hostname of the node to which the volume is
         meant to be handed off.
    """
    def run(self, deployer):
        service = deployer.volume_service
        destination = standard_node(self.hostname)
        return service.handoff(service.get(_to_volume_name(self.volume.name)),
                               RemoteVolumeManager(destination))


@implementer(IStateChange)
@attributes(["volume", "hostname"])
class PushVolume(object):
    """
    A volume push that needs to be performed from this node to another
    node.

    See :cls:`flocker.volume.VolumeService.push` for more details.

    :ivar AttachedVolume volume: The volume to push.
    :ivar bytes hostname: The hostname of the node to which the volume is
         meant to be pushed.
    """
    def run(self, deployer):
        service = deployer.volume_service
        destination = standard_node(self.hostname)
        return service.push(service.get(_to_volume_name(self.volume.name)),
                            RemoteVolumeManager(destination))


@implementer(IStateChange)
@attributes(["ports"])
class SetProxies(object):
    """
    Set the ports which will be forwarded to other nodes.

    :ivar ports: A collection of ``Port`` objects.
    """
    def run(self, deployer):
        results = []
        # XXX: The proxy manipulation operations are blocking. Convert to a
        # non-blocking API. See https://github.com/ClusterHQ/flocker/issues/320
        for proxy in deployer.network.enumerate_proxies():
            try:
                deployer.network.delete_proxy(proxy)
            except:
                results.append(fail())
        for proxy in self.ports:
            try:
                deployer.network.create_proxy_to(proxy.ip, proxy.port)
            except:
                results.append(fail())
        return gather_deferreds(results)


class Deployer(object):
    """
    Start and stop applications.

    :ivar VolumeService volume_service: The volume manager for this node.
    :ivar IDockerClient docker_client: The Docker client API to use in
        deployment operations. Default ``DockerClient``.
    :ivar INetwork network: The network routing API to use in
        deployment operations. Default is iptables-based implementation.
    """
    def __init__(self, volume_service, docker_client=None, network=None):
        if docker_client is None:
            docker_client = DockerClient()
        self.docker_client = docker_client
        if network is None:
            network = make_host_network()
        self.network = network
        self.volume_service = volume_service

    def discover_node_configuration(self):
        """
        List all the ``Application``\ s running on this node.

        :returns: A ``Deferred`` which fires with a ``NodeState``
            instance.
        """
        # Add real namespace support in
        # https://github.com/ClusterHQ/flocker/issues/737; for now we just
        # strip the namespace since there will only ever be one.
        volumes = self.volume_service.enumerate()
        volumes.addCallback(lambda volumes: set(
            volume.name.id for volume in volumes
            if volume.uuid == self.volume_service.uuid))
        d = gatherResults([self.docker_client.list(), volumes])

        def applications_from_units(result):
            units, available_volumes = result

            running = []
            not_running = []
            for unit in units:
                # XXX: The container_image will be available on the
                # Unit when
                # https://github.com/ClusterHQ/flocker/issues/207 is
                # resolved.
                if unit.name in available_volumes:
                    # XXX Mountpoint is not available, see
                    # https://github.com/ClusterHQ/flocker/issues/289
                    volume = AttachedVolume(name=unit.name, mountpoint=None)
                else:
                    volume = None
                application = Application(name=unit.name,
                                          volume=volume)
                if unit.activation_state == u"active":
                    running.append(application)
                else:
                    not_running.append(application)
            return NodeState(
                running=running,
                not_running=not_running,
                used_ports=self.network.enumerate_used_ports()
            )
        d.addCallback(applications_from_units)
        return d

    def calculate_necessary_state_changes(self, desired_state,
                                          current_cluster_state, hostname):
        """
        Work out which changes need to happen to the local state to match
        the given desired state.

        Currently this involves the following phases:

        1. Change proxies to point to new addresses (should really be
           last, see https://github.com/ClusterHQ/flocker/issues/380)
        2. Stop all relevant containers.
        3. Handoff volumes.
        4. Wait for volumes.
        5. Create volumes.
        6. Start and restart any relevant containers.

        :param Deployment desired_state: The intended configuration of all
            nodes.
        :param Deployment current_cluster_state: The current configuration
            of all nodes. While technically this also includes the current
            node's state, this information may be out of date so we check
            again to ensure we have absolute latest information.
        :param unicode hostname: The hostname of the node that this is running
            on.

        :return: A ``Deferred`` which fires with a ``IStateChange``
            provider.
        """
        phases = []

        desired_proxies = set()
        desired_node_applications = []
        for node in desired_state.nodes:
            if node.hostname == hostname:
                desired_node_applications = node.applications
            else:
                for application in node.applications:
                    for port in application.ports:
                        # XXX: also need to do DNS resolution. See
                        # https://github.com/ClusterHQ/flocker/issues/322
                        desired_proxies.add(Proxy(ip=node.hostname,
                                                  port=port.external_port))
        if desired_proxies != set(self.network.enumerate_proxies()):
            phases.append(SetProxies(ports=desired_proxies))

        d = self.discover_node_configuration()

        def find_differences(current_node_state):
            current_node_applications = current_node_state.running
            all_applications = (current_node_state.running +
                                current_node_state.not_running)

            # Compare the applications being changed by name only.  Other
            # configuration changes aren't important at this point.
            current_state = {app.name for app in current_node_applications}
            desired_local_state = {app.name for app in
                                   desired_node_applications}
            not_running = {app.name for app in current_node_state.not_running}

            # Don't start applications that exist on this node but aren't
            # running; instead they should be restarted:
            start_names = desired_local_state.difference(
                current_state | not_running)
            stop_names = {app.name for app in all_applications}.difference(
                desired_local_state)

            start_containers = [
                StartApplication(application=app, hostname=hostname)
                for app in desired_node_applications
                if app.name in start_names
            ]
            stop_containers = [
                StopApplication(application=app) for app in all_applications
                if app.name in stop_names
            ]
            restart_containers = [
                Sequentially(changes=[StopApplication(application=app),
                                      StartApplication(application=app,
                                                       hostname=hostname)])
                for app in desired_node_applications
                if app.name in not_running
            ]

            # Find any applications with volumes that are moving to or from
            # this node - or that are being newly created by this new
            # configuration.
            volumes = find_volume_changes(hostname, current_cluster_state,
                                          desired_state)

            # Do an initial push of all volumes that are going to move, so
            # that the final push which happens during handoff is a quick
            # incremental push. This should significantly reduces the
            # application downtime caused by the time it takes to copy
            # data.
            if volumes.going:
                phases.append(InParallel(changes=[
                    PushVolume(volume=handoff.volume,
                               hostname=handoff.hostname)
                    for handoff in volumes.going]))

            if stop_containers:
                phases.append(InParallel(changes=stop_containers))
            if volumes.going:
                phases.append(InParallel(changes=[
                    HandoffVolume(volume=handoff.volume,
                                  hostname=handoff.hostname)
                    for handoff in volumes.going]))
            if volumes.coming:
                phases.append(InParallel(changes=[
                    WaitForVolume(volume=volume)
                    for volume in volumes.coming]))
            if volumes.creating:
                phases.append(InParallel(changes=[
                    CreateVolume(volume=volume)
                    for volume in volumes.creating]))
            start_restart = start_containers + restart_containers
            if start_restart:
                phases.append(InParallel(changes=start_restart))

        d.addCallback(find_differences)
        d.addCallback(lambda _: Sequentially(changes=phases))
        return d

    def change_node_state(self, desired_state,
                          current_cluster_state,
                          hostname):
        """
        Change the local state to match the given desired state.

        :param Deployment desired_state: The intended configuration of all
            nodes.
        :param Deployment current_cluster_state: The current configuration
            of all nodes.
        :param unicode hostname: The hostname of the node that this is running
            on.

        :return: ``Deferred`` that fires when the necessary changes are done.
        """
        d = self.calculate_necessary_state_changes(
            desired_state=desired_state,
            current_cluster_state=current_cluster_state,
            hostname=hostname)
        d.addCallback(lambda change: change.run(self))
        return d


def find_volume_changes(hostname, current_state, desired_state):
    """
    Find what actions need to be taken to deal with changes in volume
    location between current state and desired state of the cluster.

    XXX The logic here assumes the mountpoints have not changed,
    and will act unexpectedly if that is the case. See
    https://github.com/ClusterHQ/flocker/issues/351 for more details.

    XXX The logic here assumes volumes are never added or removed to
    existing applications, merely moved across nodes. As a result test
    coverage for those situations is not implemented. See
    https://github.com/ClusterHQ/flocker/issues/352 for more details.

    XXX Comparison is done via volume name, rather than AttachedVolume
    objects, until https://github.com/ClusterHQ/flocker/issues/289 is fixed.

    :param unicode hostname: The name of the node for which to find changes.

    :param Deployment current_state: The old state of the cluster on which the
        changes are based.

    :param Deployment desired_state: The new state of the cluster towards which
        the changes are working.
    """
    desired_volumes = {node.hostname: set(application.volume for application
                                          in node.applications
                                          if application.volume)
                       for node in desired_state.nodes}
    current_volumes = {node.hostname: set(application.volume for application
                                          in node.applications
                                          if application.volume)
                       for node in current_state.nodes}
    local_desired_volumes = desired_volumes.get(hostname, set())
    local_desired_volume_names = set(volume.name for volume in
                                     local_desired_volumes)
    local_current_volume_names = set(volume.name for volume in
                                     current_volumes.get(hostname, set()))
    remote_current_volume_names = set()
    for volume_hostname, current in current_volumes.items():
        if volume_hostname != hostname:
            remote_current_volume_names |= set(
                volume.name for volume in current)

    # Look at each application volume that is going to be running
    # elsewhere and is currently running here, and add a VolumeHandoff for
    # it to `going`.
    going = set()
    for volume_hostname, desired in desired_volumes.items():
        if volume_hostname != hostname:
            for volume in desired:
                if volume.name in local_current_volume_names:
                    going.add(VolumeHandoff(volume=volume,
                                            hostname=volume_hostname))

    # Look at each application volume that is going to be started on this
    # node.  If it was running somewhere else, we want that Volume to be
    # in `coming`.
    coming_names = local_desired_volume_names.intersection(
        remote_current_volume_names)
    coming = set(volume for volume in local_desired_volumes
                 if volume.name in coming_names)

    # For each application volume that is going to be started on this node
    # that was not running anywhere previously, make sure that Volume is
    # in `creating`.
    creating_names = local_desired_volume_names.difference(
        local_current_volume_names | remote_current_volume_names)
    creating = set(volume for volume in local_desired_volumes
                   if volume.name in creating_names)

    return VolumeChanges(going=going, coming=coming, creating=creating)<|MERGE_RESOLUTION|>--- conflicted
+++ resolved
@@ -104,18 +104,11 @@
 
         volumes = []
         if application.volume is not None:
-<<<<<<< HEAD
-            volume = deployer.volume_service.get(application.volume.name)
+            volume = deployer.volume_service.get(
+                _to_volume_name(application.volume.name))
             volumes.append(DockerVolume(
                 container_path=application.volume.mountpoint,
                 node_path = volume.get_filesystem().get_path()))
-=======
-            volume = deployer.volume_service.get(
-                _to_volume_name(application.volume.name))
-            d = volume.expose_to_docker(application.volume.mountpoint)
-        else:
-            d = succeed(None)
->>>>>>> c2e2cf67
 
         if application.ports is not None:
             port_maps = map(lambda p: PortMap(internal_port=p.internal_port,
@@ -189,19 +182,7 @@
     def run(self, deployer):
         application = self.application
         unit_name = application.name
-<<<<<<< HEAD
         return deployer.docker_client.remove(unit_name)
-=======
-        result = deployer.docker_client.remove(unit_name)
-
-        def unit_removed(_):
-            if application.volume is not None:
-                volume = deployer.volume_service.get(
-                    _to_volume_name(application.volume.name))
-                return volume.remove_from_docker()
-        result.addCallback(unit_removed)
-        return result
->>>>>>> c2e2cf67
 
 
 @implementer(IStateChange)
