--- conflicted
+++ resolved
@@ -99,14 +99,6 @@
         d = self.discover_node_configuration()
 
         def find_differences(current_node_applications):
-<<<<<<< HEAD
-            current_state = set(current_node_applications)
-            desired_state = set(desired_node_applications)
-
-            return StateChanges(
-                applications_to_start=desired_state.difference(current_state),
-                applications_to_stop=current_state.difference(desired_state)
-=======
             # Compare the applications being changed by name only.  Other
             # configuration changes aren't important at this point.
             current_state = {app.name for app in current_node_applications}
@@ -125,9 +117,8 @@
             }
 
             return StateChanges(
-                containers_to_start=start_containers,
-                containers_to_stop=stop_containers,
->>>>>>> 8e7bb50b
+                applications_to_start=start_containers,
+                applications_to_stop=stop_containers,
             )
         d.addCallback(find_differences)
         return d
