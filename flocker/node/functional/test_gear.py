# Copyright Hybrid Logic Ltd.  See LICENSE file for details.

"""Functional tests for :module:`flocker.node.gear`."""

import os
import json
import subprocess
import socket
import time
from unittest import skipIf

from twisted.trial.unittest import TestCase
from twisted.python.procutils import which
from twisted.internet.defer import succeed
from twisted.internet.error import ConnectionRefusedError

from treq import request, content

from characteristic import attributes

from ...testtools import loop_until, find_free_port

from ..test.test_gear import make_igearclient_tests, random_name
from ..gear import GearClient, GearError, GEAR_PORT, PortMap


def _gear_running():
    """Return whether gear is running on this machine.

    :return: ``True`` if gear can be reached, otherwise ``False``.
    """
    if not which("gear"):
        return False
    sock = socket.socket()
    try:
        return not sock.connect_ex((b'127.0.0.1', GEAR_PORT))
    finally:
        sock.close()
_if_gear_configured = skipIf(not _gear_running(),
                             "Must run on machine with `gear daemon` running.")
_if_root = skipIf(os.getuid() != 0, "Must run as root.")


class IGearClientTests(make_igearclient_tests(
        lambda test_case: GearClient("127.0.0.1"))):
    """``IGearClient`` tests for ``FakeGearClient``."""

    @_if_gear_configured
    def setUp(self):
        pass


class GearClientTests(TestCase):
    """Implementation-specific tests for ``GearClient``."""

    @_if_gear_configured
    def setUp(self):
        pass

    def start_container(self, unit_name,
                        image_name=u"openshift/busybox-http-app",
                        ports=None, links=None):
        """Start a unit and wait until it's up and running.

        :param unicode unit_name: See ``IGearClient.add``.
        :param unicode image_name: See ``IGearClient.add``.
        :param list ports: See ``IGearClient.add``.
        :param list links: See ``IGearClient.add``.

        :return: Deferred that fires when the unit is running.
        """
        client = GearClient("127.0.0.1")
        d = client.add(
            unit_name=unit_name,
            image_name=image_name,
            ports=ports,
            links=links,
        )
        self.addCleanup(client.remove, unit_name)

        def is_started(data):
            return [container for container in data[u"Containers"] if
                    (container[u"Id"] == unit_name and
                     container[u"SubState"] == u"running")]

        def check_if_started():
            # Replace with ``GearClient.list`` as part of
            # https://github.com/ClusterHQ/flocker/issues/32
            responded = request(
                b"GET", b"http://127.0.0.1:%d/containers" % (GEAR_PORT,),
                persistent=False)
            responded.addCallback(content)
            responded.addCallback(json.loads)
            responded.addCallback(is_started)
            return responded

        def added(_):
            return loop_until(check_if_started)
        d.addCallback(added)
        return d

    def test_add_starts_container(self):
        """``GearClient.add`` starts the container."""
        name = random_name()
        return self.start_container(name)

    @_if_root
    def test_correct_image_used(self):
        """``GearClient.add`` creates a container with the specified image."""
        name = random_name()
        d = self.start_container(name)

        def started(_):
            data = subprocess.check_output(
                [b"docker", b"inspect", name.encode("ascii")])
            self.assertEqual(json.loads(data)[0][u"Config"][u"Image"],
                             u"openshift/busybox-http-app")
        d.addCallback(started)
        return d

    def test_exists_error(self):
        """``GearClient.exists`` returns ``Deferred`` that errbacks with
        ``GearError`` if response code is unexpected.
        """
        client = GearClient("127.0.0.1")
        # Illegal container name should make gear complain when we check
        # if it exists:
        d = client.exists(u"!!##!!")
        return self.assertFailure(d, GearError)

    def test_add_error(self):
        """``GearClient.add`` returns ``Deferred`` that errbacks with
        ``GearError`` if response code is not a success response code.
        """
        client = GearClient("127.0.0.1")
        # add() calls exists(), and we don't want exists() to be the one
        # failing since that's not the code path we're testing, so bypass
        # it:
        client.exists = lambda _: succeed(False)
        # Illegal container name should make gear complain when we try to
        # install the container:
        d = client.add(u"!!!###!!!", u"busybox")
        return self.assertFailure(d, GearError)

    def test_remove_error(self):
        """``GearClient.remove`` returns ``Deferred`` that errbacks with
        ``GearError`` if response code is not a success response code.
        """
        client = GearClient("127.0.0.1")
        # Illegal container name should make gear complain when we try to
        # remove it:
        d = client.remove(u"!!##!!")
        return self.assertFailure(d, GearError)

    def request_until_response(self, port):
        """
        Resend a test HTTP request until a response is received.

        The container may have started, but the webserver inside may take a
        little while to start serving requests.

        :param int port: The localhost port to which an HTTP request will be
            sent.

        :return: A ``Deferred`` which fires with the result of the first
            successful HTTP request.
        """
        def send_request():
            """
            Send an HTTP request in a loop until the request is answered.
            """
            response = request(
                b"GET", b"http://127.0.0.1:%d" % (port,),
                persistent=False)

            def check_error(failure):
                """
                Catch ConnectionRefused errors and return False so that
                loop_until repeats the request.

                Other error conditions will be passed down the errback chain.
                """
                failure.trap(ConnectionRefusedError)
                return False
            response.addErrback(check_error)
            return response

        return loop_until(send_request)

    def test_add_with_port(self):
        """
        GearClient.add accepts a ports argument which is passed to gear to
        expose those ports on the unit.

        Assert that the busybox-http-app returns the expected "Hello world!"
        response.

        XXX: We should use a stable internal container instead. See
        https://github.com/hybridlogic/flocker/issues/120

        XXX: The busybox-http-app returns headers in the body of its response,
        hence this over complicated custom assertion. See
        https://github.com/openshift/geard/issues/213
        """
        expected_response = b'Hello world!\n'
        external_port = find_free_port()[1]
        name = random_name()
        d = self.start_container(
            name, ports=[PortMap(internal=8080, external=external_port)])

        d.addCallback(
            lambda ignored: self.request_until_response(external_port))

        def started(response):
            d = content(response)
            d.addCallback(lambda body: self.assertIn(expected_response, body))
            return d
        d.addCallback(started)

        return d

    def _first_non_loopback_address(self):
        """
        Return an IPv4 address found in system configuration.

        :return: An ``IPv4Address`` address the machine is configured with.
        """
        from netifaces import interfaces, ifaddresses, AF_INET

        for interface in interfaces():
            for link in ifaddresses(interface)[AF_INET]:
                if link['addr'] != b'127.0.0.1':
                    return link['addr']

    def test_add_with_links(self):
        """
        GearClient.add accepts a links argument which sets up links between
        container local ports and host local ports.
        """
        internal_port = 31337
        image_name = b'flocker/send_xxx_to_31337'
        # Create a Docker image
        image = DockerImageBuilder(
            docker_dir=os.path.dirname(__file__),
            tag=image_name
        )
        image.build()
#        self.addCleanup(image.remove)

        # This is the target of the proxy which will be created.
        server = socket.socket(socket.AF_INET, socket.SOCK_STREAM)
        server.setblocking(0)
<<<<<<< HEAD

        address = self._first_non_loopback_address()
        server.bind((address, 0))
=======
        server.bind((b'172.17.42.1', 0))
>>>>>>> ca758f30
        server.listen(1)
        host_ip, host_port = server.getsockname()[:2]
        name = random_name()
        d = self.start_container(
            unit_name=name,
            image_name=image_name,
            links=[PortMap(internal=internal_port, external=host_port, internal_address=address)]
        )

        def started(ignored):
            time.sleep(5)
            accepted, client_address = server.accept()
            self.assertEqual(b'xxx\n', accepted.recv(1024))
        d.addCallback(started)

        return d


@attributes(['docker_dir', 'tag'])
class DockerImageBuilder(object):
    def build(self):
        command = [
            b'docker', b'build',
            b'--force-rm',
            b'--tag=%s' % (self.tag,),
            self.docker_dir
        ]
        subprocess.check_call(command)

    def remove(self):
        command = [
            b'docker', b'rmi',
            b'--force',
            self.tag
        ]
        subprocess.check_call(command)<|MERGE_RESOLUTION|>--- conflicted
+++ resolved
@@ -250,13 +250,8 @@
         # This is the target of the proxy which will be created.
         server = socket.socket(socket.AF_INET, socket.SOCK_STREAM)
         server.setblocking(0)
-<<<<<<< HEAD
-
         address = self._first_non_loopback_address()
         server.bind((address, 0))
-=======
-        server.bind((b'172.17.42.1', 0))
->>>>>>> ca758f30
         server.listen(1)
         host_ip, host_port = server.getsockname()[:2]
         name = random_name()
