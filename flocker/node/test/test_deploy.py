--- conflicted
+++ resolved
@@ -4,12 +4,9 @@
 Tests for ``flocker.node._deploy``.
 """
 
-<<<<<<< HEAD
 from uuid import uuid4
 
-=======
 from twisted.internet.defer import fail, FirstError
->>>>>>> de7e71af
 from twisted.trial.unittest import SynchronousTestCase
 from twisted.python.filepath import FilePath
 from twisted.internet.task import Clock
@@ -405,7 +402,7 @@
         """
         unit = Unit(name=u'mysql-hybridcluster', activation_state=u'active')
         fake_gear = FakeGearClient(units={unit.name: unit})
-        api = Deployer(gear_client=fake_gear)
+        api = Deployer(create_volume_service(self), gear_client=fake_gear)
         desired = Deployment(nodes=frozenset())
 
         d = api.change_node_state(desired_state=desired,
@@ -419,7 +416,7 @@
         Applications which are in the desired configuration are started.
         """
         fake_gear = FakeGearClient(units={})
-        api = Deployer(gear_client=fake_gear)
+        api = Deployer(create_volume_service(self), gear_client=fake_gear)
         expected_application_name = u'mysql-hybridcluster'
         application = Application(
             name=expected_application_name,
@@ -449,7 +446,7 @@
         """
         unit = Unit(name=u'site-hybridcluster.com', activation_state=u'active')
         fake_gear = FakeGearClient(units={unit.name: unit})
-        api = Deployer(gear_client=fake_gear)
+        api = Deployer(create_volume_service(self), gear_client=fake_gear)
 
         application = Application(
             name=b'mysql-hybridcluster',
@@ -495,7 +492,7 @@
         """
         local_hostname = u'node.example.com'
         fake_gear = FakeGearClient()
-        api = Deployer(gear_client=fake_gear)
+        api = Deployer(create_volume_service(self), gear_client=fake_gear)
 
         application1 = Application(
             name=b'mysql-hybridcluster',
