--- conflicted
+++ resolved
@@ -10,12 +10,9 @@
 from subprocess import CalledProcessError
 
 from zope.interface import Attribute, Interface, implementer
-<<<<<<< HEAD
-=======
 from zope.interface.interface import (
     adapter_hooks as zope_interface_adapter_hooks
 )
->>>>>>> f3f017d7
 
 from pyrsistent import PClass, field
 
@@ -26,11 +23,7 @@
 
 from ...common.process import run_process
 from ...common import temporary_directory
-<<<<<<< HEAD
-from ...common._filepath import _TemporaryPath
-=======
 from ...common._filepath import IFilePathExtended
->>>>>>> f3f017d7
 
 
 class Permissions(Values):
@@ -322,17 +315,6 @@
                                       source_message=e.output)
 
 
-<<<<<<< HEAD
-def _unmount(mountpoint, idempotent=False):
-    """
-    Unmount the mountpoint.
-    """
-    try:
-        # Do lazy umount.
-        run_process(
-            ['umount', '-l', mountpoint.path],
-        )
-=======
 def _unmount(path, idempotent=False):
     """
     Unmount the path (directory or device path).
@@ -340,7 +322,6 @@
     try:
         # Do lazy umount.
         run_process(['umount', '-l', path.path])
->>>>>>> f3f017d7
     except CalledProcessError as e:
         # If idempotent, swallow the case where the mountpoint is no longer
         # mounted.
@@ -349,105 +330,6 @@
         if idempotent and e.returncode in (1, 32):
             pass
         else:
-<<<<<<< HEAD
-            raise
-
-
-class IMounter(Interface):
-    """
-    An interface for different device descriptions that can be passed to the
-    ``mount`` command.
-    """
-    def mount(mountpoint, options=None):
-        """
-        Mount a filesystem at ``mountpoint`` with ``options``
-        :param FilePath mountpoint: The directory to use as mountpoint.
-        :param options: An optional list of mount --options arguments.
-        :returns: ``MountedFileSystem``
-        :raises: ``MountError`` if the device / filesystem could not be found.
-        """
-
-
-def _mount(device, mountpoint, mount_options):
-    """
-    Invoke the ``mount`` command.
-    """
-    command = ["mount"]
-    if mount_options:
-        command.extend(["--options", ",".join(mount_options)])
-    command.extend([device, mountpoint])
-    run_process(command)
-
-
-@implementer(IMounter)
-class FileMounter(PClass):
-    """
-    Mount a device by device file path.
-    """
-    device = field(type=FilePath)
-
-    def mount(self, mountpoint, options=None):
-        try:
-            _mount(self.device.path, mountpoint.path, options)
-        except CalledProcessError as e:
-            raise MountError(
-                blockdevice=self.device,
-                mountpoint=mountpoint,
-                source_message=e.output,
-            )
-
-        return MountedFileSystem(
-            mountpoint=mountpoint
-        )
-
-
-@implementer(IMounter)
-class LabelMounter(PClass):
-    """
-    Mount a device by LABEL.
-    """
-    label = field(type=unicode)
-
-    def mount(self, mountpoint, options=None):
-        try:
-            _mount(
-                'LABEL=%s' % (self.label.encode('ascii'),),
-                mountpoint.path,
-                options,
-            )
-        except CalledProcessError as e:
-            raise MountError(
-                blockdevice=FilePath("/dev/disk/by-label").child(self.label),
-                mountpoint=mountpoint,
-                source_message=e.output,
-            )
-        return MountedFileSystem(
-            mountpoint=mountpoint
-        )
-
-
-class IMountedFilesystem(Interface):
-    """
-    Represents a mounted filesystem which can be unmounted.
-    If used as a context manager, the filesystem will be unmounted on __exit__.
-    """
-    mountpoint = Attribute("A ``FilePath`` of the filesystem mountpoint.")
-
-    def unmount(idempotent=False):
-        """
-        Unmount this filesystem.
-        """
-
-    def __enter__():
-        """
-        Enter the context of a context manager.
-        """
-
-    def __exit__(exc_type, exc_value, traceback):
-        """
-        Exit the context of a context manager and unmount.
-        """
-=======
             raise UnmountError(
                 blockdevice=path.path,
                 source_message=e.output,
@@ -579,20 +461,10 @@
             return wrapper(obj)
 
 zope_interface_adapter_hooks.append(_adapt)
->>>>>>> f3f017d7
 
 
 @implementer(IMountedFilesystem)
 class MountedFileSystem(PClass):
-<<<<<<< HEAD
-    mountpoint = field(type=(FilePath, _TemporaryPath))
-
-    def unmount(self, idempotent=False):
-        _unmount(self.mountpoint, idempotent=idempotent)
-
-    def __enter__(self):
-        return self
-=======
     """
     A directory where a filesystem is mounted.
     """
@@ -603,23 +475,11 @@
 
     def __enter__(self):
         return self.mountpoint
->>>>>>> f3f017d7
 
     def __exit__(self, exc_type, exc_value, traceback):
         self.unmount()
 
 
-<<<<<<< HEAD
-def mount(device, mountpoint):
-    """
-    Mount the device at mountpoint.
-
-    :returns: a ``MountedFileSystem``
-    """
-    FileMounter(device=device).mount(mountpoint)
-    return MountedFileSystem(
-        mountpoint=mountpoint,
-=======
 def mount(filesystem, mountpoint, options=None):
     """
     Mount ``filesystem`` at ``mountpoint`` with ``options``.
@@ -646,65 +506,32 @@
         )
     return MountedFileSystem(
         mountpoint=mountpoint
->>>>>>> f3f017d7
     )
 
 
 @implementer(IMountedFilesystem)
-<<<<<<< HEAD
-class TemporaryMountedFileSystem(PClass):
-    """
-    A wrapper around a ``MountedFileSystem`` which will remove the mountpoint
-    after the filesystem has been unmounted.
-    """
-    fs = field(type=MountedFileSystem)
-=======
 class TemporaryMountedFilesystem(PClass):
     """
     A wrapper which will remove the mountpoint directory when it has been
     unmounted.
     """
     fs = interface_field((IMountedFilesystem,), mandatory=True)
->>>>>>> f3f017d7
 
     @property
     def mountpoint(self):
         return self.fs.mountpoint
 
-<<<<<<< HEAD
-    def unmount(self, idempotent=False):
-        if idempotent and not self.fs.mountpoint.exists():
-            # Don't attempt to unmount if the mountpoint has already been
-            # deleted, perhaps by an earlier call to unmount.
-            return
-        _unmount(self.fs.mountpoint)
-        self.fs.mountpoint.remove()
-
-    def __enter__(self):
-        return self
-=======
     def unmount(self):
         self.fs.unmount()
         self.fs.mountpoint.remove()
 
     def __enter__(self):
         return self.fs.__enter__()
->>>>>>> f3f017d7
 
     def __exit__(self, exc_type, exc_value, traceback):
         self.unmount()
 
 
-<<<<<<< HEAD
-def temporary_mount(device):
-    """
-    Mount the device at a temporary mountpoint.
-    The temporary mountpoint will be removed when the filesystem is unmounted.
-    """
-    mountpoint = temporary_directory()
-    fs = mount(device, mountpoint)
-    return TemporaryMountedFileSystem(fs=fs)
-=======
 def temporary_mount(filesystem, options=None):
     """
     Mount ``filesystem`` at a temporary mountpoint with ``options``.
@@ -726,5 +553,4 @@
 
     return TemporaryMountedFilesystem(
         fs=mounted_fs
-    )
->>>>>>> f3f017d7
+    )