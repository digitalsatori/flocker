# Copyright Hybrid Logic Ltd.  See LICENSE file for details.

"""
Functional tests for ``flocker.node.agents.cinder`` using a real OpenStack
cluster.

Ideally, there'd be some in-memory tests too. Some ideas:
 * Maybe start a `mimic` server and use it to at test just the authentication
   step.
 * Mimic doesn't currently fake the cinder APIs but perhaps we could contribute
   that feature.

See https://github.com/rackerlabs/mimic/issues/218
"""

from unittest import skipIf
from uuid import uuid4

from bitmath import Byte
import netifaces
import psutil

from keystoneclient.openstack.common.apiclient.exceptions import Unauthorized

from twisted.python.filepath import FilePath
from twisted.python.procutils import which
from twisted.trial.unittest import SkipTest, SynchronousTestCase

from flocker.ca import (
    RootCredential, AUTHORITY_CERTIFICATE_FILENAME, NodeCredential
)

# make_iblockdeviceapi_tests should really be in flocker.node.agents.testtools,
# but I want to keep the branch size down
from ..test.test_blockdevice import (
    make_iblockdeviceapi_tests,
)
from ..test.blockdevicefactory import (
    InvalidConfig, ProviderType, get_blockdevice_config,
    get_blockdeviceapi_with_cleanup, get_device_allocation_unit,
    get_minimum_allocatable_size, get_openstack_region_for_test,
)
from ....testtools import run_process

<<<<<<< HEAD
from ..cinder import wait_for_volume, UnattachedVolume
=======
from ..cinder import (
    get_keystone_session, get_cinder_v1_client, get_nova_v2_client,
    wait_for_volume_state, UnexpectedStateException
)
>>>>>>> 8fcd0262

# Tests requiring virsh can currently only be run on a devstack installation
# that is not within our CI system. This will be addressed with FLOC-2972.
require_virsh = skipIf(
    not which('virsh'), "Tests require the ``virsh`` command.")


def cinderblockdeviceapi_for_test(test_case):
    """
    Create a ``CinderBlockDeviceAPI`` instance for use in tests.

    :param TestCase test_case: The test being run.

    :returns: A ``CinderBlockDeviceAPI`` instance.  Any volumes it creates will
        be cleaned up at the end of the test (using ``test_case``\ 's cleanup
        features).
    """
    return get_blockdeviceapi_with_cleanup(test_case, ProviderType.openstack)


# ``CinderBlockDeviceAPI`` only implements the ``create`` and ``list`` parts of
# ``IBlockDeviceAPI``. Skip the rest of the tests for now.
class CinderBlockDeviceAPIInterfaceTests(
        make_iblockdeviceapi_tests(
            blockdevice_api_factory=(
                lambda test_case: cinderblockdeviceapi_for_test(
                    test_case=test_case,
                )
            ),
            minimum_allocatable_size=get_minimum_allocatable_size(),
            device_allocation_unit=get_device_allocation_unit(),
            unknown_blockdevice_id_factory=lambda test: unicode(uuid4()),
        )
):
    """
    Interface adherence Tests for ``CinderBlockDeviceAPI``.
    """
    def test_foreign_volume(self):
        """
        Non-Flocker Volumes are not listed.
        """
        try:
            config = get_blockdevice_config(ProviderType.openstack)
        except InvalidConfig as e:
            raise SkipTest(str(e))
        session = get_keystone_session(**config)
        region = get_openstack_region_for_test()
        cinder_client = get_cinder_v1_client(session, region)
        requested_volume = cinder_client.volumes.create(
            size=int(Byte(self.minimum_allocatable_size).to_GiB().value)
        )
        self.addCleanup(
            cinder_client.volumes.delete,
            requested_volume.id,
        )
        wait_for_volume_state(
            volume_manager=cinder_client.volumes,
            expected_volume=requested_volume,
            desired_state=u'available',
            transient_states=(u'creating',),
        )
        self.assertEqual([], self.api.list_volumes())

    def test_foreign_cluster_volume(self):
        """
        Test that list_volumes() excludes volumes belonging to
        other Flocker clusters.
        """
        blockdevice_api2 = cinderblockdeviceapi_for_test(
            test_case=self,
            )
        flocker_volume = blockdevice_api2.create_volume(
            dataset_id=uuid4(),
            size=self.minimum_allocatable_size,
            )
        self.assert_foreign_volume(flocker_volume)


class CinderHttpsTests(SynchronousTestCase):
    """
    Test connections to HTTPS-enabled OpenStack.
    """

    @staticmethod
    def _authenticates_ok(cinder_client):
        """
        Check connection is authorized.

        :return: True if client connected OK, False otherwise.
        """
        try:
            cinder_client.authenticate()
            return True
        except Unauthorized:
            return False

    def test_verify_false(self):
        """
        With the peer_verify field set to False, connection to the
        OpenStack servers always succeeds.
        """
        try:
            config = get_blockdevice_config(ProviderType.openstack)
        except InvalidConfig as e:
            raise SkipTest(str(e))
        config['peer_verify'] = False
        session = get_keystone_session(**config)
        region = get_openstack_region_for_test()
        cinder_client = get_cinder_v1_client(session, region)
        self.assertTrue(self._authenticates_ok(cinder_client))

    def test_verify_ca_path_no_match_fails(self):
        """
        With a CA file that does not match any CA, connection to the
        OpenStack servers fails.
        """
        path = FilePath(self.mktemp())
        path.makedirs()
        RootCredential.initialize(path, b"mycluster")
        try:
            config = get_blockdevice_config(ProviderType.openstack)
        except InvalidConfig as e:
            raise SkipTest(str(e))
        config['backend'] = 'openstack'
        config['auth_plugin'] = 'password'
        config['password'] = 'password'
        config['peer_verify'] = True
        config['peer_ca_path'] = path.child(
            AUTHORITY_CERTIFICATE_FILENAME).path
        session = get_keystone_session(**config)
        region = get_openstack_region_for_test()
        cinder_client = get_cinder_v1_client(session, region)
        self.assertFalse(self._authenticates_ok(cinder_client))


class VirtIOClient:
    """
    Provide access to libvirt on the host machine from guest machines

    This class allows the guest to attach and detach disks from the
    host.
    """
    def __init__(self, instance_id, url):
        self.instance_id = instance_id
        self.url = url

    @classmethod
    def using_insecure_tls(cls, instance_id, tempdir):
        """
        Create an insecure connection to the VM host.

        The credentials for this connection only allow unverified
        connections to the TLS endpoint of libvirtd.  The libvirtd
        server must be configured to not verify the client credentials,
        with server configuration ``tls_no_verify_certificate=1`` and
        ``tls_no_verify_address=1``.

        This would be vulnerable to MITM attacks, but is used for
        communication to the routing gateway (in particular from VM
        guest to VM host), where a MITM attack is unlikely.

        The tests require that disks are attached using libvirt, but not
        using Cinder, as the problem they test is libvirt disks that are
        not known by Cinder.  Note, this rules out solutions using
        ``mknod`` directly on the guest.

        Creating a TLS connection is one of the simplest ways to set-up
        libvirtd to listen on a network socket.  Disabling the actual
        certificate verification on both ends of the connection allows
        connection of the TLS endpoint without sharing any files (e.g.
        CA cert and key, or a CSR).  This means the tests are contained
        on one guest, with only a network connection required to attach
        and delete nodes from the host.

        :param instance_id: The UUID of the guest instance.
        :param FilePath tempdir: A temporary directory that will exist
            until the VirtIOClient is done.
        """
        url = "qemu://{}/system?no_verify=1&pkipath={}".format(
            cls._get_default_gateway(), tempdir.path
        )
        cls.create_credentials(tempdir)
        return cls(instance_id, url)

    @staticmethod
    def create_credentials(path):
        """
        Create PKI credentials for TLS access to libvirtd.

        Credentials are not signed by the host CA. This only allows
        unverified access but removes the need to transfer files
        between the host and the guest.
        """
        # Create CA and client key pairs
        ca = RootCredential.initialize(path, b"CA")
        ca_file = path.child(AUTHORITY_CERTIFICATE_FILENAME)
        NodeCredential.initialize(path, ca, uuid='client')
        # Files must have specific names in the pkipath directory
        ca_file.moveTo(path.child('cacert.pem'))
        path.child('client.key').moveTo(path.child('clientkey.pem'))
        path.child('client.crt').moveTo(path.child('clientcert.pem'))

    @staticmethod
    def _get_default_gateway():
        gws = netifaces.gateways()
        return gws['default'][netifaces.AF_INET][0]

    def attach_disk(self, host_device, guest_device):
        """
        Attach a host disk to a device path on the guest.

        :param host_device: The device path on the host.
        :param guest_device: The basename of the device path on the
            guest.
        """
        run_process(["virsh", "-c", self.url, "attach-disk",
                    self.instance_id,
                    host_device, guest_device])

    def detach_disk(self, host_device):
        """
        Detach a host disk from the guest.

        :param host_device: The device path on the host.
        """
        run_process(["virsh", "-c", self.url, "detach-disk",
                    self.instance_id,
                    host_device])


class CinderAttachmentTests(SynchronousTestCase):
    """
    Cinder volumes can be attached and return correct device path.
    """
    def setUp(self):
        try:
            config = get_blockdevice_config(ProviderType.openstack)
        except InvalidConfig as e:
            raise SkipTest(str(e))
        region = get_openstack_region_for_test()
        session = get_keystone_session(**config)
        self.cinder = get_cinder_v1_client(session, region)
        self.nova = get_nova_v2_client(session, region)
        self.blockdevice_api = cinderblockdeviceapi_for_test(test_case=self)

    def _detach(self, instance_id, volume):
        self.nova.volumes.delete_server_volume(instance_id, volume.id)
        return wait_for_volume_state(
            volume_manager=self.nova.volumes,
            expected_volume=volume,
            desired_state=u'available',
            transient_states=(u'in-use', u'detaching'),
        )

    def _cleanup(self, instance_id, volume):
        volume.get()
        if volume.attachments:
            self._detach(instance_id, volume)
        self.cinder.volumes.delete(volume.id)

    def test_get_device_path_no_attached_disks(self):
        """
        get_device_path returns the most recently attached device
        """
        instance_id = self.blockdevice_api.compute_instance_id()

        cinder_volume = self.cinder.volumes.create(
            size=int(Byte(get_minimum_allocatable_size()).to_GiB().value)
        )
        self.addCleanup(self._cleanup, instance_id, cinder_volume)
        volume = wait_for_volume_state(
            volume_manager=self.cinder.volumes, expected_volume=cinder_volume,
            desired_state=u'available', transient_states=(u'creating',))

        devices_before = set(FilePath('/dev').children())

        attached_volume = self.nova.volumes.create_server_volume(
            server_id=instance_id,
            volume_id=volume.id,
            device=None,
        )
        volume = wait_for_volume_state(
            volume_manager=self.cinder.volumes,
            expected_volume=attached_volume,
            desired_state=u'in-use',
            transient_states=(u'attaching',),
        )

        devices_after = set(FilePath('/dev').children())
        new_devices = devices_after - devices_before
        [new_device] = new_devices

        device_path = self.blockdevice_api.get_device_path(volume.id)

        self.assertEqual(device_path.realpath(), new_device)

    @require_virsh
    def test_get_device_path_correct_with_attached_disk(self):
        """
        get_device_path returns the correct device name even when a non-Cinder
        volume has been attached. See FLOC-2859.
        """
        instance_id = self.blockdevice_api.compute_instance_id()

        host_device = "/dev/null"
        tmpdir = FilePath(self.mktemp())
        tmpdir.makedirs()
        virtio = VirtIOClient.using_insecure_tls(instance_id, tmpdir)
        virtio.attach_disk(host_device, "vdc")
        self.addCleanup(virtio.detach_disk, host_device)

        cinder_volume = self.cinder.volumes.create(
            size=int(Byte(get_minimum_allocatable_size()).to_GiB().value)
        )
        self.addCleanup(self._cleanup, instance_id, cinder_volume)
        volume = wait_for_volume_state(
            volume_manager=self.cinder.volumes, expected_volume=cinder_volume,
            desired_state=u'available', transient_states=(u'creating',))

        devices_before = set(FilePath('/dev').children())

        attached_volume = self.nova.volumes.create_server_volume(
            server_id=instance_id,
            volume_id=volume.id,
            device=None,
        )
        volume = wait_for_volume_state(
            volume_manager=self.cinder.volumes,
            expected_volume=attached_volume,
            desired_state=u'in-use',
            transient_states=(u'attaching',),
        )

        devices_after = set(FilePath('/dev').children())
        new_devices = devices_after - devices_before
        [new_device] = new_devices

        device_path = self.blockdevice_api.get_device_path(volume.id)

        self.assertEqual(device_path.realpath(), new_device)

    @require_virsh
    def test_disk_attachment_fails_with_conflicting_disk(self):
        """
        create_server_volume will raise an exception when Cinder attempts to
        attach a device to a path that is in use by a non-Cinder volume.
        """
        instance_id = self.blockdevice_api.compute_instance_id()

        host_device = "/dev/null"
        tmpdir = FilePath(self.mktemp())
        tmpdir.makedirs()
        virtio = VirtIOClient.using_insecure_tls(instance_id, tmpdir)
        virtio.attach_disk(host_device, "vdb")
        self.addCleanup(virtio.detach_disk, host_device)

        cinder_volume = self.cinder.volumes.create(
            size=int(Byte(get_minimum_allocatable_size()).to_GiB().value)
        )
        self.addCleanup(self._cleanup, instance_id, cinder_volume)
        volume = wait_for_volume_state(
            volume_manager=self.cinder.volumes, expected_volume=cinder_volume,
            desired_state=u'available', transient_states=(u'creating',))

        attached_volume = self.nova.volumes.create_server_volume(
            server_id=instance_id,
            volume_id=volume.id,
            device=None,
        )

        with self.assertRaises(UnexpectedStateException) as e:
            wait_for_volume_state(
                volume_manager=self.cinder.volumes,
                expected_volume=attached_volume,
<<<<<<< HEAD
                expected_status=u'in-use',
            )

    @require_virsh
    def test_get_device_path_virtio_blk_error_without_udev(self):
        """
        ``get_device_path`` on systems using the virtio_blk driver raises
        ``UnattachedVolume`` if ``/dev/disks/by-id/xxx`` is not present.
        """
        instance_id = self.blockdevice_api.compute_instance_id()
        # Create volume
        cinder_volume = self.cinder.volumes.create(
            size=int(Byte(get_minimum_allocatable_size()).to_GiB().value)
        )
        self.addCleanup(self._cleanup, instance_id, cinder_volume)
        volume = wait_for_volume(
            volume_manager=self.cinder.volumes, expected_volume=cinder_volume,
            expected_status=u'available')

        # Suspend udevd before attaching the disk
        # List unpacking here ensures that the test will blow up if
        # multiple matching processes are ever found.
        [udev_process] = list(
            p for p in psutil.process_iter()
            if p.name().endswith('-udevd')
        )
        udev_process.suspend()
        self.addCleanup(udev_process.resume)

        # Attach volume
        attached_volume = self.nova.volumes.create_server_volume(
            server_id=instance_id,
            volume_id=volume.id,
            device=None,
        )
        volume = wait_for_volume(
            volume_manager=self.cinder.volumes,
            expected_volume=attached_volume,
            expected_status=u'in-use',
        )

        self.assertRaises(
            UnattachedVolume,
            self.blockdevice_api.get_device_path,
            volume.id,
        )

    @require_virsh
    def test_get_device_path_virtio_blk_symlink(self):
        """
        ``get_device_path`` on systems using the virtio_blk driver
        returns the target of a symlink matching
        ``/dev/disks/by-id/virtio-<volume.id>``.
        """
        instance_id = self.blockdevice_api.compute_instance_id()
        # Create volume
        cinder_volume = self.cinder.volumes.create(
            size=int(Byte(get_minimum_allocatable_size()).to_GiB().value)
        )
        self.addCleanup(self._cleanup, instance_id, cinder_volume)
        volume = wait_for_volume(
            volume_manager=self.cinder.volumes,
            expected_volume=cinder_volume,
            expected_status=u'available'
        )

        # Attach volume
        attached_volume = self.nova.volumes.create_server_volume(
            server_id=instance_id,
            volume_id=volume.id,
            device=None,
        )
        volume = wait_for_volume(
            volume_manager=self.cinder.volumes,
            expected_volume=attached_volume,
            expected_status=u'in-use',
        )
        self.assertEqual(
            FilePath(
                '/dev/disk/by-id/virtio-{}'.format(volume.id[:20])
            ).realpath(),
            self.blockdevice_api.get_device_path(
                volume.id
            )
        )
=======
                desired_state=u'in-use',
                transient_states=(u'attaching',),
            )
        self.assertEqual(e.exception.unexpected_state, u'available')
>>>>>>> 8fcd0262
<|MERGE_RESOLUTION|>--- conflicted
+++ resolved
@@ -42,14 +42,10 @@
 )
 from ....testtools import run_process
 
-<<<<<<< HEAD
-from ..cinder import wait_for_volume, UnattachedVolume
-=======
 from ..cinder import (
     get_keystone_session, get_cinder_v1_client, get_nova_v2_client,
-    wait_for_volume_state, UnexpectedStateException
+    wait_for_volume_state, UnexpectedStateException, UnattachedVolume
 )
->>>>>>> 8fcd0262
 
 # Tests requiring virsh can currently only be run on a devstack installation
 # that is not within our CI system. This will be addressed with FLOC-2972.
@@ -424,9 +420,10 @@
             wait_for_volume_state(
                 volume_manager=self.cinder.volumes,
                 expected_volume=attached_volume,
-<<<<<<< HEAD
-                expected_status=u'in-use',
+                desired_state=u'in-use',
+                transient_states=(u'attaching',),
             )
+        self.assertEqual(e.exception.unexpected_state, u'available')
 
     @require_virsh
     def test_get_device_path_virtio_blk_error_without_udev(self):
@@ -440,9 +437,9 @@
             size=int(Byte(get_minimum_allocatable_size()).to_GiB().value)
         )
         self.addCleanup(self._cleanup, instance_id, cinder_volume)
-        volume = wait_for_volume(
+        volume = wait_for_volume_state(
             volume_manager=self.cinder.volumes, expected_volume=cinder_volume,
-            expected_status=u'available')
+            expected_status=u'available', transient_states=(u'creating',))
 
         # Suspend udevd before attaching the disk
         # List unpacking here ensures that the test will blow up if
@@ -460,10 +457,11 @@
             volume_id=volume.id,
             device=None,
         )
-        volume = wait_for_volume(
+        volume = wait_for_volume_state(
             volume_manager=self.cinder.volumes,
             expected_volume=attached_volume,
             expected_status=u'in-use',
+            transient_states=(u'attaching',),
         )
 
         self.assertRaises(
@@ -485,11 +483,11 @@
             size=int(Byte(get_minimum_allocatable_size()).to_GiB().value)
         )
         self.addCleanup(self._cleanup, instance_id, cinder_volume)
-        volume = wait_for_volume(
+        volume = wait_for_volume_state(
             volume_manager=self.cinder.volumes,
             expected_volume=cinder_volume,
-            expected_status=u'available'
-        )
+            expected_status=u'available',
+            transient_states=(u'creating',))
 
         # Attach volume
         attached_volume = self.nova.volumes.create_server_volume(
@@ -497,10 +495,11 @@
             volume_id=volume.id,
             device=None,
         )
-        volume = wait_for_volume(
+        volume = wait_for_volume_state(
             volume_manager=self.cinder.volumes,
             expected_volume=attached_volume,
             expected_status=u'in-use',
+            transient_states=(u'attaching',),
         )
         self.assertEqual(
             FilePath(
@@ -509,10 +508,4 @@
             self.blockdevice_api.get_device_path(
                 volume.id
             )
-        )
-=======
-                desired_state=u'in-use',
-                transient_states=(u'attaching',),
-            )
-        self.assertEqual(e.exception.unexpected_state, u'available')
->>>>>>> 8fcd0262
+        )