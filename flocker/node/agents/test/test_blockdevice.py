# Copyright Hybrid Logic Ltd.  See LICENSE file for details.

"""
Tests for ``flocker.node.agents.blockdevice``.
"""

from errno import ENOTDIR
from os import getuid, statvfs
import time
from uuid import UUID, uuid4
from subprocess import STDOUT, PIPE, Popen, check_output

from bitmath import MB, Byte

import psutil

from zope.interface import implementer
from zope.interface.verify import verifyObject

from pyrsistent import (
    InvariantException, PRecord, field, ny as match_anything, discard, pmap,
)

from twisted.python.runtime import platform
from twisted.python.filepath import FilePath
from twisted.trial.unittest import SynchronousTestCase, SkipTest

<<<<<<< HEAD
from eliot.testing import validate_logging, LoggedAction
from eliot import MessageType, Field
=======
from eliot.testing import (
    validate_logging, capture_logging,
    LoggedAction, assertHasMessage,
)
>>>>>>> 2841f6ce

from .. import blockdevice
from ...test.istatechange import make_istatechange_tests

from ..blockdevice import (
    BlockDeviceDeployer, LoopbackBlockDeviceAPI, IBlockDeviceAPI,
    BlockDeviceVolume, UnknownVolume, AlreadyAttachedVolume,
    CreateBlockDeviceDataset, UnattachedVolume,
    DestroyBlockDeviceDataset, UnmountBlockDevice, DetachVolume,
    ResizeBlockDeviceDataset, ResizeVolume, AttachVolume, CreateFilesystem,
    DestroyVolume, MountBlockDevice, ResizeFilesystem,
    _losetup_list_parse, _losetup_list, _blockdevicevolume_from_dataset_id,

    DESTROY_BLOCK_DEVICE_DATASET, UNMOUNT_BLOCK_DEVICE, DETACH_VOLUME,
    DESTROY_VOLUME,
    RESIZE_BLOCK_DEVICE_DATASET, RESIZE_VOLUME, ATTACH_VOLUME,
    RESIZE_FILESYSTEM, MOUNT_BLOCK_DEVICE,

    INVALID_DEVICE_PATH,

    IBlockDeviceAsyncAPI,
    _SyncToThreadedAsyncAPIAdapter,
    DatasetWithoutVolume,
)

from ... import run_state_change, in_parallel
from ...testtools import ideployer_tests_factory, to_node
from ....testtools import (
    REALISTIC_BLOCKDEVICE_SIZE, run_process, make_with_init_tests, random_name,
)
from ....control import (
    Dataset, Manifestation, Node, NodeState, Deployment, DeploymentState,
    NonManifestDatasets, Application, AttachedVolume, DockerImage
)
# Move these somewhere else, write tests for them. FLOC-1774
from ....common.test.test_thread import NonThreadPool, NonReactor

LOOPBACK_BLOCKDEVICE_SIZE = int(MB(64).to_Byte().value)
CLEANUP_RETRY_LIMIT = 10

# Helper structures to Eliot output leftover volumes after a test run.
VOLUMES = Field.for_types(
    "volumes", [list],
    u"A list of volumes of interest to the test runner.",
)
LEFTOVER_VOLUME_DETAILS = MessageType(
    u"agent:blockdevice:failedcleanup:details",
    [VOLUMES],
    u"Volumes created by this test run that test failed to clean up."
)

if not platform.isLinux():
    # The majority of Flocker isn't supported except on Linux - this test
    # module just happens to run some code that obviously breaks on some other
    # platforms.  Rather than skipping each test module individually it would
    # be nice to have some single global solution.  FLOC-1560, FLOC-1205
    skip = "flocker.node.agents.blockdevice is only supported on Linux"


class _SizeInfo(PRecord):
    """
    :ivar int actual: The number of bytes allocated in the filesystem to a
        file, as computed by counting block size.  A sparse file may have less
        space allocated to it than might be expected given just its reported
        size.
    :ivar int reported: The size of the file as a number of bytes, as computed
        by the apparent position of the end of the file (ie, what ``stat``
        reports).
    """
    actual = field(type=int, mandatory=True)
    reported = field(type=int, mandatory=True)


def get_size_info(api, volume):
    """
    Retrieve information about the size of the backing file for the given
    volume.

    :param LoopbackBlockDeviceAPI api: The loopback backend to use to retrieve
        the size information.
    :param BlockDeviceVolume volume: The volume the size of which to look up.

    :return: A ``_SizeInfo`` giving information about actual storage and
        reported size of the backing file for the given volume.
    """
    backing_file = api._root_path.descendant(
        ['unattached', volume.blockdevice_id]
    )
    # Get actual number of 512 byte blocks used by the file.  See
    # http://stackoverflow.com/a/3212102
    backing_file.restat()
    actual = backing_file.statinfo.st_blocks * 512
    reported = backing_file.getsize()
    return _SizeInfo(actual=actual, reported=reported)


def make_filesystem(device, block_device):
    """
    Synchronously initialize a device file with an ext4 filesystem.

    :param FilePath device: The path to the file onto which to put the
        filesystem.  Anything accepted by ``mkfs`` is acceptable (including a
        regular file instead of a device file).
    :param bool block_device: If ``True`` then the device is expected to be a
        block device and the ``-F`` flag will not be passed to ``mkfs``.  If
        ``False`` then the device is expected to be a regular file rather than
        an actual device and ``-F`` will be passed to ``mkfs`` to force it to
        create the filesystem.  It's possible to detect whether the given file
        is a device file or not.  This flag is required anyway because it's
        about what the caller *expects*.  This is meant to provide an extra
        measure of safety (these tests run as root, this function potentially
        wipes the filesystem from the device specified, this could have bad
        consequences if it goes wrong).
    """
    options = []
    if block_device and not device.isBlockDevice():
        raise Exception(
            "{} is not a block device but it was expected to be".format(
                device.path
            )
        )
    elif device.isBlockDevice() and not block_device:
        raise Exception(
            "{} is a block device but it was not expected to be".format(
                device.path
            )
        )
    if not block_device:
        options.extend([
            # Force mkfs to make the filesystem even though the target is not a
            # block device.
            b"-F",
        ])
    command = [b"mkfs"] + options + [b"-t", b"ext4", device.path]
    run_process(command)


def mount(device, mountpoint):
    """
    Synchronously mount a filesystem.

    :param FilePath device: The path to the device file containing the
        filesystem.
    :param mountpoint device: The path to an existing directory at which to
        mount the filesystem.
    """
    run_process([b"mount", device.path, mountpoint.path])


def create_blockdevicedeployer(
        test_case, hostname=u"192.0.2.1", node_uuid=uuid4()
):
    """
    Create a new ``BlockDeviceDeployer``.

    :param unicode hostname: The hostname to assign the deployer.
    :param UUID node_uuid: The unique identifier of the node to assign the
        deployer.

    :return: The newly created ``BlockDeviceDeployer``.
    """
    api = loopbackblockdeviceapi_for_test(test_case)
    async_api = _SyncToThreadedAsyncAPIAdapter(
        _sync=api, _reactor=NonReactor(), _threadpool=NonThreadPool(),
    )
    return BlockDeviceDeployer(
        hostname=hostname,
        node_uuid=node_uuid,
        block_device_api=api,
        _async_block_device_api=async_api,
        mountroot=mountroot_for_test(test_case),
    )


def detach_destroy_volumes(api):
    """
    Detach and destroy all volumes known to this API.
    If we failed to detach a volume for any reason,
    sleep for 1 second and retry until we hit CLEANUP_RETRY_LIMIT.
    This is to facilitate best effort cleanup of volume
    environment after each test run, so that future runs
    are not impacted.
    """
    volumes = api.list_volumes()
    retry = 0
    while retry < CLEANUP_RETRY_LIMIT and len(volumes) > 0:
        for volume in volumes:
            if volume.attached_to is not None:
                api.detach_volume(volume.blockdevice_id)

            api.destroy_volume(volume.blockdevice_id)
        time.sleep(1.0)
        volumes = api.list_volumes()
        retry += 1

    if len(volumes) > 0:
        LEFTOVER_VOLUME_DETAILS(volumes=volumes).write()


class BlockDeviceDeployerTests(
        ideployer_tests_factory(create_blockdevicedeployer)
):
    """
    Tests for ``BlockDeviceDeployer``.
    """


class BlockDeviceDeployerAsyncAPITests(SynchronousTestCase):
    """
    Tests for ``BlockDeviceDeployer.async_block_device_api``.
    """
    def test_default(self):
        """
        When not otherwise initialized, the attribute evaluates to a
        ``_SyncToThreadedAsyncAPIAdapter`` using the global reactor, the global
        reactor's thread pool, and the value of ``block_device_api``.
        """
        from twisted.internet import reactor
        threadpool = reactor.getThreadPool()

        api = UnusableAPI()
        deployer = BlockDeviceDeployer(
            hostname=u"192.0.2.1",
            node_uuid=uuid4(),
            block_device_api=api,
        )

        self.assertEqual(
            _SyncToThreadedAsyncAPIAdapter(
                _reactor=reactor, _threadpool=threadpool, _sync=api
            ),
            deployer.async_block_device_api,
        )

    def test_overridden(self):
        """
        The object ``async_block_device_api`` refers to can be overridden by
        supplying the ``_async_block_device_api`` keyword argument to the
        initializer.
        """
        api = UnusableAPI()
        async_api = _SyncToThreadedAsyncAPIAdapter(
            _reactor=NonReactor(), _threadpool=NonThreadPool(), _sync=api,
        )
        deployer = BlockDeviceDeployer(
            hostname=u"192.0.2.1",
            node_uuid=uuid4(),
            block_device_api=api,
            _async_block_device_api=async_api,
        )
        self.assertIs(async_api, deployer.async_block_device_api)


def assert_discovered_state(case,
                            deployer,
                            expected_manifestations,
                            expected_nonmanifest_datasets=None,
                            expected_devices=pmap()):
    """
    Assert that the manifestations on the state object returned by
    ``deployer.discover_state`` equals the given list of manifestations.

    :param TestCase case: The running test.
    :param IDeployer deployer: The object to use to discover the state.
    :param list expected_manifestations: The ``Manifestation``\ s expected to
        be discovered on the deployer's node.
    :param dict expected_nonmanifest_datasets: The ``Dataset``\ s expected to
        be discovered on the cluster but not attached to any node.
    :param dict expected_devices: The OS device files which are expected to be
        discovered as allocated to volumes attached to the node.  See
        ``NodeState.devices``.

    :raise: A test failure exception if the manifestations are not what is
        expected.
    """
    previous_state = NodeState(
        uuid=deployer.node_uuid, hostname=deployer.hostname,
        applications=None, used_ports=None, manifestations=None, paths=None,
        devices=None,
    )
    discovering = deployer.discover_state(previous_state)
    state = case.successResultOf(discovering)
    expected_paths = {}
    for manifestation in expected_manifestations:
        dataset_id = manifestation.dataset.dataset_id
        mountpath = deployer._mountpath_for_manifestation(manifestation)
        expected_paths[dataset_id] = mountpath
    expected = (
        NodeState(
            applications=None,
            used_ports=None,
            uuid=deployer.node_uuid,
            hostname=deployer.hostname,
            manifestations={
                m.dataset_id: m for m in expected_manifestations},
            paths=expected_paths,
            devices=expected_devices,
        ),
    )
    if expected_nonmanifest_datasets is not None:
        # FLOC-1806 - Make this actually be a dictionary (callers pass a list
        # instead, despite the docs, and this is used like an iterable) and
        # construct the ``NonManifestDatasets`` with the ``Dataset`` instances
        # that are present as values.
        expected += (
            NonManifestDatasets(datasets={
                unicode(dataset_id):
                Dataset(dataset_id=unicode(dataset_id))
                for dataset_id in expected_nonmanifest_datasets
            }),
        )
    case.assertEqual(expected, state)


class BlockDeviceDeployerDiscoverStateTests(SynchronousTestCase):
    """
    Tests for ``BlockDeviceDeployer.discover_state``.
    """
    def setUp(self):
        self.expected_hostname = u'192.0.2.123'
        self.expected_uuid = uuid4()
        self.api = loopbackblockdeviceapi_for_test(self)
        self.this_node = self.api.compute_instance_id()
        self.deployer = BlockDeviceDeployer(
            node_uuid=self.expected_uuid,
            hostname=self.expected_hostname,
            block_device_api=self.api,
            mountroot=mountroot_for_test(self),
        )

    def test_no_devices(self):
        """
        ``BlockDeviceDeployer.discover_state`` returns a ``NodeState`` with
        empty ``manifestations`` if the ``api`` reports no locally attached
        volumes.
        """
        assert_discovered_state(self, self.deployer, [])

    def test_attached_unmounted_device(self):
        """
        If a volume is attached but not mounted, it is included as a
        non-manifest dataset returned by ``BlockDeviceDeployer.discover_state``
        and not as a manifestation on the ``NodeState``.
        """
        unmounted = self.api.create_volume(
            dataset_id=uuid4(),
            size=REALISTIC_BLOCKDEVICE_SIZE,
        )
        self.api.attach_volume(
            unmounted.blockdevice_id,
            attach_to=self.this_node,
        )
        assert_discovered_state(
            self, self.deployer,
            expected_manifestations=[],
            # FLOC-1806 Expect dataset with size REALISTIC_BLOCKDEVICE_SIZE
            expected_nonmanifest_datasets=[unmounted.dataset_id],
            expected_devices={
                unmounted.dataset_id:
                    self.api.get_device_path(unmounted.blockdevice_id),
            },
        )

    def test_attached_and_mismounted(self):
        """
        If a volume is attached and mounted but not mounted at the location
        ``BlockDeviceDeployer`` expects, it is included as a non-manifest
        dataset returned by ``BlockDeviceDeployer.discover_state`` and not as a
        manifestation on the ``NodeState``.
        """
        unexpected = self.api.create_volume(
            dataset_id=uuid4(),
            size=LOOPBACK_BLOCKDEVICE_SIZE,
        )

        self.api.attach_volume(
            unexpected.blockdevice_id,
            attach_to=self.this_node,
        )

        device = self.api.get_device_path(unexpected.blockdevice_id)
        make_filesystem(device, block_device=True)

        # Mount it somewhere beneath the expected mountroot (so that it is
        # cleaned up automatically) but not at the expected place beneath it.
        mountpoint = self.deployer.mountroot.child(b"nonsense")
        mountpoint.makedirs()
        mount(device, mountpoint)

        assert_discovered_state(
            self, self.deployer,
            expected_manifestations=[],
            # FLOC-1806 Expect dataset with size LOOPBACK_BLOCKDEVICE_SIZE
            expected_nonmanifest_datasets=[unexpected.dataset_id],
            expected_devices={
                unexpected.dataset_id: device,
            },
        )

    def _incorrect_device_path_test(self, bad_value):
        """
        Assert that when ``IBlockDeviceAPI.get_device_path`` returns a value
        that must be wrong, the corresponding manifestation is not included in
        the discovered state for the node.
        """
        volume = self.api.create_volume(
            dataset_id=uuid4(), size=REALISTIC_BLOCKDEVICE_SIZE,
        )
        self.api.attach_volume(
            volume.blockdevice_id, self.api.compute_instance_id(),
        )

        # Break the API object now.
        self.patch(
            self.api, "get_device_path", lambda blockdevice_id: bad_value
        )

        assert_discovered_state(
            self, self.deployer,
            expected_manifestations=[],
            expected_nonmanifest_datasets=None,
            expected_devices={},
        )

    @capture_logging(
        assertHasMessage,
        INVALID_DEVICE_PATH, {
            u"invalid_value": FilePath(b"/definitely/wrong"),
        },
    )
    def test_attached_with_incorrect_device_path(self, logger):
        """
        If a volume is attached but the ``IBlockDeviceAPI`` returns a path that
        is not a block device, an error is logged and no manifestation
        corresponding to the volume is included in the discovered state.
        """
        self.patch(blockdevice, "_logger", logger)
        self._incorrect_device_path_test(FilePath(b"/definitely/wrong"))

    @capture_logging(
        assertHasMessage,
        INVALID_DEVICE_PATH, {
            u"invalid_value": None,
        },
    )
    def test_attached_with_wrong_device_path_type(self, logger):
        """
        If a volume is attached but the ``IBlockDeviceAPI`` returns a value
        other than a ``FilePath``, an error is logged and no manifestation
        corresponding to the volume is included in the discovered state.
        """
        self.patch(blockdevice, "_logger", logger)
        self._incorrect_device_path_test(None)

    def test_unrelated_mounted(self):
        """
        If a volume is attached but an unrelated filesystem is mounted at the
        expected location for that volume, it is included as a non-manifest
        dataset returned by ``BlockDeviceDeployer.discover_state`` and not as a
        manifestation on the ``NodeState``.
        """
        unrelated_device = FilePath(self.mktemp())
        with unrelated_device.open("w") as unrelated_file:
            unrelated_file.truncate(LOOPBACK_BLOCKDEVICE_SIZE)

        unmounted = self.api.create_volume(
            dataset_id=uuid4(),
            size=REALISTIC_BLOCKDEVICE_SIZE,
        )
        mountpoint = self.deployer.mountroot.child(bytes(unmounted.dataset_id))
        mountpoint.makedirs()
        self.api.attach_volume(
            unmounted.blockdevice_id,
            attach_to=self.this_node,
        )

        make_filesystem(unrelated_device, block_device=False)
        mount(unrelated_device, mountpoint)

        assert_discovered_state(
            self, self.deployer,
            expected_manifestations=[],
            # FLOC-1806 Expect dataset with size REALISTIC_BLOCKDEVICE_SIZE
            expected_nonmanifest_datasets=[unmounted.dataset_id],
            expected_devices={
                unmounted.dataset_id:
                    self.api.get_device_path(unmounted.blockdevice_id),
            }
        )

    def test_one_device(self):
        """
        ``BlockDeviceDeployer.discover_state`` returns a ``NodeState`` with one
        ``manifestations`` if the ``api`` reports one locally attached volume
        and the volume's filesystem is mounted in the right place.
        """
        dataset_id = uuid4()
        new_volume = self.api.create_volume(
            dataset_id=dataset_id,
            size=REALISTIC_BLOCKDEVICE_SIZE
        )
        self.api.attach_volume(
            new_volume.blockdevice_id,
            attach_to=self.this_node,
        )
        device = self.api.get_device_path(new_volume.blockdevice_id)
        mountpoint = self.deployer.mountroot.child(bytes(dataset_id))
        mountpoint.makedirs()
        make_filesystem(device, block_device=True)
        mount(device, mountpoint)
        expected_dataset = Dataset(
            dataset_id=dataset_id,
            maximum_size=REALISTIC_BLOCKDEVICE_SIZE
        )
        expected_manifestation = Manifestation(
            dataset=expected_dataset, primary=True
        )
        assert_discovered_state(
            self, self.deployer,
            [expected_manifestation],
            expected_devices={
                dataset_id: device,
            },
        )

    def test_only_remote_device(self):
        """
        ``BlockDeviceDeployer.discover_state`` does not consider remotely
        attached volumes.
        """
        dataset_id = uuid4()
        new_volume = self.api.create_volume(
            dataset_id=dataset_id,
            size=REALISTIC_BLOCKDEVICE_SIZE
        )
        self.api.attach_volume(
            new_volume.blockdevice_id,
            # This is a hack.  We don't know any other IDs, though.
            # https://clusterhq.atlassian.net/browse/FLOC-1839
            attach_to=u'some.other.host',
        )
        assert_discovered_state(self, self.deployer, [])

    def test_only_unattached_devices(self):
        """
        ``BlockDeviceDeployer.discover_state`` discovers volumes that are not
        attached to any node and creates entries in a ``NonManifestDatasets``
        instance corresponding to them.
        """
        dataset_id = uuid4()
        self.api.create_volume(
            dataset_id=dataset_id,
            size=REALISTIC_BLOCKDEVICE_SIZE)
        assert_discovered_state(
            self, self.deployer,
            expected_manifestations=[],
            # FLOC-1806 Expect dataset with size REALISTIC_BLOCKDEVICE_SIZE
            expected_nonmanifest_datasets=[dataset_id],
        )


@implementer(IBlockDeviceAPI)
class UnusableAPI(object):
    """
    A non-implementation of ``IBlockDeviceAPI`` where it is explicitly required
    that the object not be used for anything.
    """


def assert_calculated_changes(
    case, node_state, node_config, nonmanifest_datasets, expected_changes
):
    """
    Assert that ``BlockDeviceDeployer.calculate_changes`` returns certain
    changes when it is invoked with the given state and configuration.

    :param TestCase case: The ``TestCase`` to use to make assertions (typically
        the one being run at the moment).
    :param NodeState node_state: The ``BlockDeviceDeployer`` will be asked to
        calculate changes for a node that has this state.
    :param Node node_config: The ``BlockDeviceDeployer`` will be asked to
        calculate changes for a node with this desired configuration.
    :param set nonmanifest_datasets: Datasets which will be presented as part
        of the cluster state without manifestations on any node.
    :param expected_changes: The ``IStateChange`` expected to be returned.
    """
    cluster_state = DeploymentState(
        nodes={node_state},
        nonmanifest_datasets={
            dataset.dataset_id: dataset
            for dataset in nonmanifest_datasets
        },
    )
    cluster_configuration = Deployment(nodes={node_config})

    api = UnusableAPI()

    deployer = BlockDeviceDeployer(
        node_uuid=node_state.uuid,
        hostname=node_state.hostname,
        block_device_api=api,
    )

    changes = deployer.calculate_changes(
        cluster_configuration, cluster_state,
    )

    case.assertEqual(expected_changes, changes)


class ScenarioMixin(object):
    """
    A mixin for tests which defines some basic Flocker cluster state.
    """
    DATASET_ID = uuid4()
    NODE = u"192.0.2.1"
    NODE_UUID = uuid4()

    MANIFESTATION = Manifestation(
        dataset=Dataset(
            dataset_id=unicode(DATASET_ID),
            maximum_size=REALISTIC_BLOCKDEVICE_SIZE,
        ),
        primary=True,
    )

    # The state of a single node which has a single primary manifestation for a
    # dataset.  Common starting point for several of the test scenarios.
    ONE_DATASET_STATE = NodeState(
        hostname=NODE,
        uuid=NODE_UUID,
        manifestations={
            unicode(DATASET_ID): MANIFESTATION,
        },
        paths={
            unicode(DATASET_ID):
            FilePath(b"/flocker/").child(bytes(DATASET_ID)),
        },
        devices={
            DATASET_ID: FilePath(b"/dev/sda"),
        },
        applications=[], used_ports=[],
    )


def add_application_with_volume(node_state):
    """
    Add a matching application that has the current dataset attached as a
    volume.

    :param NodeState node_state: Has dataset with ID ``DATASET_ID``.

    :return NodeState: With ``Application`` added.
    """
    manifestation = list(node_state.manifestations.values())[0]
    return node_state.set(
        "applications", {Application(
            name=u"myapplication",
            image=DockerImage.from_string(u"image"),
            volume=AttachedVolume(manifestation=manifestation,
                                  mountpoint=FilePath(b"/data")))})


class BlockDeviceDeployerAlreadyConvergedCalculateChangesTests(
        SynchronousTestCase, ScenarioMixin
):
    """
    Tests for the cases of ``BlockDeviceDeployer.calculate_changes`` where no
    changes are necessary because the local state already matches the desired
    configuration.
    """
    def test_no_changes(self):
        """
        ``BlockDeviceDeployer.calculate_changes`` calculates no changes when
        the local state is already converged with the desired configuration.
        """
        local_state = self.ONE_DATASET_STATE
        local_config = to_node(local_state)

        assert_calculated_changes(
            self, local_state, local_config, set(),
            in_parallel(changes=[])
        )

    def test_deleted_ignored(self):
        """
        Deleted datasets for which no corresponding volumes exist do not result
        in any convergence operations.
        """
        local_state = self.ONE_DATASET_STATE.transform(
            # Remove the dataset.  This reflects its deletedness.
            ["manifestations", unicode(self.DATASET_ID)], discard
        ).transform(
            # Remove its device too.
            ["devices", self.DATASET_ID], discard
        )

        local_config = to_node(self.ONE_DATASET_STATE).transform(
            ["manifestations", unicode(self.DATASET_ID), "dataset"],
            lambda d: d.set(
                # Mark it as deleted in the configuration.
                deleted=True,
                # Change a bunch of other things too.  They shouldn't matter.
                maximum_size=d.maximum_size * 2,
                metadata={u"foo": u"bar"},
            )
        )

        assert_calculated_changes(
            self, local_state, local_config, set(),
            in_parallel(changes=[]),
        )
    test_deleted_ignored.skip = (
        "This will pass when the deployer is smart enough to know it should "
        "not delete things that do not exist.  FLOC-1756."
    )


class BlockDeviceDeployerIgnorantCalculateChangesTests(
        SynchronousTestCase, ScenarioMixin
):
    """
    Tests for the cases of ``BlockDeviceDeployer.calculate_changes`` where no
    changes can be calculated because application state is unknown.
    """
    def test_unknown_applications(self):
        """
        If applications are unknown, no changes are calculated.
        """
        # We're ignorant about application state:
        local_state = NodeState(
            hostname=self.NODE, uuid=self.NODE_UUID, applications=None)

        # We want to create a dataset:
        local_config = to_node(self.ONE_DATASET_STATE)

        assert_calculated_changes(self, local_state, local_config, set(),
                                  in_parallel(changes=[]))


class BlockDeviceDeployerDestructionCalculateChangesTests(
        SynchronousTestCase, ScenarioMixin
):
    """
    Tests for ``BlockDeviceDeployer.calculate_changes`` in the cases relating
    to dataset destruction.
    """
    def test_deleted_dataset_volume_exists(self):
        """
        If the configuration indicates a dataset with a primary manifestation
        on the node has been deleted and the volume associated with that
        dataset still exists, ``BlockDeviceDeployer.calculate_changes`` returns
        a ``DestroyBlockDeviceDataset`` state change operation.
        """
        local_state = self.ONE_DATASET_STATE
        local_config = to_node(local_state).transform(
            ["manifestations", unicode(self.DATASET_ID), "dataset", "deleted"],
            True
        )
        assert_calculated_changes(
            self, local_state, local_config, set(),
            in_parallel(changes=[
                DestroyBlockDeviceDataset(dataset_id=self.DATASET_ID)
            ]),
        )

    def test_deleted_dataset_belongs_to_other_node(self):
        """
        If a dataset with a primary manifestation on one node is marked as
        deleted in the configuration, the ``BlockDeviceDeployer`` for a
        different node does not return a ``DestroyBlockDeviceDataset`` from its
        ``calculate_necessary_state_changes`` for that dataset.
        """
        other_node = u"192.0.2.2"
        local_state = self.ONE_DATASET_STATE
        cluster_state = DeploymentState(
            nodes={local_state}
        )

        local_config = to_node(local_state).transform(
            ["manifestations", unicode(self.DATASET_ID), "dataset", "deleted"],
            True
        )
        cluster_configuration = Deployment(
            nodes={local_config}
        )

        api = loopbackblockdeviceapi_for_test(self)
        volume = api.create_volume(
            dataset_id=self.DATASET_ID, size=REALISTIC_BLOCKDEVICE_SIZE
        )
        api.attach_volume(volume.blockdevice_id, self.NODE)

        deployer = BlockDeviceDeployer(
            # This deployer is responsible for *other_node*, not node.
            hostname=other_node,
            node_uuid=uuid4(),
            block_device_api=api,
        )

        changes = deployer.calculate_changes(
            cluster_configuration, cluster_state,
        )

        self.assertEqual(
            in_parallel(changes=[]),
            changes
        )

    def test_delete_before_resize(self):
        """
        If a dataset has been marked as deleted *and* its maximum_size has
        changed, only a ``DestroyBlockDeviceDataset`` state change is returned.
        """
        local_state = self.ONE_DATASET_STATE
        local_config = to_node(local_state).transform(
            ["manifestations", unicode(self.DATASET_ID), "dataset"],
            # Delete and resize the dataset.
            lambda d: d.set(deleted=True, maximum_size=d.maximum_size * 2)
        )
        assert_calculated_changes(
            self, local_state, local_config, set(),
            in_parallel(changes=[
                DestroyBlockDeviceDataset(dataset_id=self.DATASET_ID)
            ])
        )

    def test_no_delete_if_in_use(self):
        """
        If a dataset has been marked as deleted *and* it is in use by an
        application, no changes are made.
        """
        # Application using a dataset:
        local_state = add_application_with_volume(self.ONE_DATASET_STATE)

        # Dataset is deleted:
        local_config = to_node(self.ONE_DATASET_STATE).transform(
            ["manifestations", unicode(self.DATASET_ID), "dataset", "deleted"],
            True)
        local_config = add_application_with_volume(local_config)

        assert_calculated_changes(
            self, local_state, local_config, set(),
            in_parallel(changes=[]),
        )


class BlockDeviceDeployerAttachCalculateChangesTests(
        SynchronousTestCase, ScenarioMixin
):
    """
    Tests for ``BlockDeviceDeployer.calculate_changes`` in the cases relating
    to attaching existing datasets.
    """
    def test_attach_existing_nonmanifest(self):
        """
        If a dataset exists but is not manifest anywhere in the cluster and the
        configuration specifies it should be manifest on the deployer's node,
        ``BlockDeviceDeployer.calculate_changes`` returns state changes to
        attach that dataset to its node and then mount its filesystem.
        """
        deployer = create_blockdevicedeployer(
            self, hostname=self.NODE, node_uuid=self.NODE_UUID
        )
        # Give it a configuration that says a dataset should have a
        # manifestation on the deployer's node.
        node_config = to_node(self.ONE_DATASET_STATE)
        cluster_config = Deployment(nodes={node_config})

        # Give the node an empty state.
        node_state = self.ONE_DATASET_STATE.transform(
            ["manifestations", unicode(self.DATASET_ID)], discard
        ).transform(
            ["devices", self.DATASET_ID], discard
        )

        # Take the dataset in the configuration and make it part of the
        # cluster's non-manifest datasets state.
        manifestation = node_config.manifestations[unicode(self.DATASET_ID)]
        dataset = manifestation.dataset
        cluster_state = DeploymentState(
            nodes={node_state},
            nonmanifest_datasets={
                unicode(dataset.dataset_id): dataset,
            }
        )

        changes = deployer.calculate_changes(cluster_config, cluster_state)
        self.assertEqual(
            in_parallel(changes=[
                AttachVolume(
                    dataset_id=UUID(dataset.dataset_id),
                ),
            ]),
            changes
        )


class BlockDeviceDeployerMountCalculateChangesTests(
    SynchronousTestCase, ScenarioMixin
):
    """
    Tests for ``BlockDeviceDeployer.calculate_changes`` in the cases relating
    to mounting of filesystems.
    """
    def test_mount_manifestation(self):
        """
        If the volume for a dataset is attached to the node but the filesystem
        is not mounted and the configuration says the dataset is meant to be
        manifest on the node, ``BlockDeviceDeployer.calculate_changes`` returns
        a state change to mount the filesystem.
        """
        # Give it a state that says the volume is attached but nothing is
        # mounted.
        node_state = self.ONE_DATASET_STATE.set(
            manifestations={},
            paths={},
            devices={self.DATASET_ID: FilePath(b"/dev/sda")},
        )

        # Give it a configuration that says there should be a manifestation.
        node_config = to_node(self.ONE_DATASET_STATE)

        assert_calculated_changes(
            self, node_state, node_config,
            {Dataset(dataset_id=unicode(self.DATASET_ID))},
            in_parallel(changes=[
                MountBlockDevice(
                    dataset_id=self.DATASET_ID,
                    mountpoint=FilePath(b"/flocker/").child(
                        bytes(self.DATASET_ID)
                    )
                ),
            ])
        )


class BlockDeviceDeployerUnmountCalculateChangesTests(
    SynchronousTestCase, ScenarioMixin
):
    """
    Tests for ``BlockDeviceDeployer.calculate_changes`` in the cases relating
    to unmounting of filesystems.
    """
    def test_unmount_manifestation(self):
        """
        If the filesystem for a dataset is mounted on the node and the
        configuration says the dataset is not meant to be manifest on that
        node, ``BlockDeviceDeployer.calculate_changes`` returns a state change
        to unmount the filesystem.
        """
        # Give it a state that says it has a manifestation of the dataset.
        node_state = self.ONE_DATASET_STATE

        # Give it a configuration that says it shouldn't have that
        # manifestation.
        node_config = to_node(self.ONE_DATASET_STATE).transform(
            ["manifestations", unicode(self.DATASET_ID)], discard
        )

        assert_calculated_changes(
            self, node_state, node_config, set(),
            in_parallel(changes=[
                UnmountBlockDevice(dataset_id=self.DATASET_ID)
            ])
        )

    def test_no_unmount_if_in_use(self):
        """
        If a dataset should be unmounted *and* it is in use by an application,
        no changes are made.
        """
        # State has a dataset in use by application
        local_state = add_application_with_volume(self.ONE_DATASET_STATE)

        # Give it a configuration that says it shouldn't have that
        # manifestation.
        node_config = to_node(self.ONE_DATASET_STATE).transform(
            ["manifestations", unicode(self.DATASET_ID)], discard
        )

        assert_calculated_changes(
            self, local_state, node_config, set(),
            in_parallel(changes=[]),
        )


class BlockDeviceDeployerCreationCalculateChangesTests(
        SynchronousTestCase
):
    """
    Tests for ``BlockDeviceDeployer.calculate_changes`` in the cases relating
    to dataset creation.
    """
    def test_no_devices_no_local_datasets(self):
        """
        If no devices exist and no datasets are part of the configuration for
        the deployer's node, no state changes are calculated.
        """
        dataset_id = unicode(uuid4())
        manifestation = Manifestation(
            dataset=Dataset(dataset_id=dataset_id), primary=True
        )
        node = u"192.0.2.1"
        node_uuid = uuid4()
        other_node = u"192.0.2.2"
        other_node_uuid = uuid4()
        configuration = Deployment(
            nodes={
                Node(
                    hostname=other_node,
                    uuid=other_node_uuid,
                    manifestations={dataset_id: manifestation},
                )
            }
        )
        state = DeploymentState(nodes=[])
        deployer = create_blockdevicedeployer(
            self, hostname=node, node_uuid=node_uuid
        )
        changes = deployer.calculate_changes(configuration, state)
        self.assertEqual(in_parallel(changes=[]), changes)

    def test_no_devices_one_dataset(self):
        """
        If no devices exist but a dataset is part of the configuration for the
        deployer's node, a ``CreateBlockDeviceDataset`` change is calculated.
        """
        uuid = uuid4()
        dataset_id = unicode(uuid4())
        dataset = Dataset(dataset_id=dataset_id)
        manifestation = Manifestation(
            dataset=dataset, primary=True
        )
        node = u"192.0.2.1"
        configuration = Deployment(
            nodes={
                Node(
                    uuid=uuid,
                    manifestations={dataset_id: manifestation},
                )
            }
        )
        state = DeploymentState(nodes=[NodeState(
            uuid=uuid, hostname=node, applications=[], manifestations={},
            devices={}, paths={}, used_ports=[])])
        deployer = create_blockdevicedeployer(
            self, hostname=node, node_uuid=uuid,
        )
        changes = deployer.calculate_changes(configuration, state)
        mountpoint = deployer.mountroot.child(dataset_id.encode("ascii"))
        self.assertEqual(
            in_parallel(
                changes=[
                    CreateBlockDeviceDataset(
                        dataset=dataset, mountpoint=mountpoint
                    )
                ]),
            changes
        )

    def _calculate_changes(self, local_uuid, local_hostname, local_state,
                           desired_configuration):
        """
        Create a ``BlockDeviceDeployer`` and call its
        ``calculate_necessary_state_changes`` method with the given arguments
        and an empty cluster state.

        :param UUID local_uuid: The node identifier to give the to the
            ``BlockDeviceDeployer``.
        :param unicode local_hostname: The node IP to give to the
            ``BlockDeviceDeployer``.
        :param desired_configuration: As accepted by
            ``IDeployer.calculate_changes``.

        :return: The return value of ``BlockDeviceDeployer.calculate_changes``.
        """
        # It is expected that someone will have merged local state into cluster
        # state.
        current_cluster_state = DeploymentState(nodes={local_state})

        deployer = create_blockdevicedeployer(
            self, node_uuid=local_uuid, hostname=local_hostname,
        )

        return deployer.calculate_changes(
            desired_configuration, current_cluster_state
        )

    def test_match_configuration_to_state_of_datasets(self):
        """
        ``BlockDeviceDeployer.calculate_changes`` does not yield a
        ``CreateBlockDeviceDataset`` change if a dataset with the same ID
        exists with different metadata.
        """
        expected_hostname = u'192.0.2.123'
        expected_dataset_id = unicode(uuid4())

        local_state = NodeState(
            hostname=expected_hostname,
            uuid=uuid4(),
            paths={
                expected_dataset_id: FilePath(b"/flocker").child(
                    expected_dataset_id.encode("ascii")),
            },
            devices={},
            manifestations={
                expected_dataset_id:
                Manifestation(
                    primary=True,
                    dataset=Dataset(
                        dataset_id=expected_dataset_id,
                        maximum_size=REALISTIC_BLOCKDEVICE_SIZE,
                        # Dataset state will always have empty metadata and
                        # deleted will always be False.
                        metadata={},
                        deleted=False,
                    ),
                ),
            },
        )

        # Give the dataset some metadata in the configuration, thus diverging
        # it from the representation in local_state.
        desired_configuration = Deployment(nodes=[Node(
            hostname=expected_hostname,
            uuid=local_state.uuid,
            manifestations=local_state.manifestations.transform(
                (expected_dataset_id, "dataset", "metadata"),
                {u"name": u"my_volume"}
            ))])
        actual_changes = self._calculate_changes(
            local_state.uuid,
            expected_hostname,
            local_state,
            desired_configuration
        )

        expected_changes = in_parallel(changes=[])

        self.assertEqual(expected_changes, actual_changes)


class BlockDeviceDeployerDetachCalculateChangesTests(
        SynchronousTestCase, ScenarioMixin
):
    def test_detach_manifestation(self):
        """
        ``BlockDeviceDeployer.calculate_changes`` recognizes a volume that is
        attached but not mounted which is not associated with a dataset
        configured to have a manifestation on the deployer's node and returns a
        state change to detach the volume.
        """
        # Give it a state that says it has no manifestations but it does have
        # some attached volumes.
        node_state = NodeState(
            uuid=self.NODE_UUID, hostname=self.NODE,
            applications={},
            used_ports=set(),
            manifestations={},
            devices={self.DATASET_ID: FilePath(b"/dev/xda")},
            paths={},
        )

        # Give it a configuration that says no datasets should be manifest on
        # the deployer's node.
        node_config = to_node(node_state)

        assert_calculated_changes(
            self, node_state, node_config,
            {Dataset(dataset_id=unicode(self.DATASET_ID))},
            in_parallel(changes=[DetachVolume(dataset_id=self.DATASET_ID)])
        )


class BlockDeviceDeployerResizeCalculateChangesTests(
        SynchronousTestCase, ScenarioMixin
):
    """
    Tests for ``BlockDeviceDeployer.calculate_changes`` in the cases relating
    to resizing a dataset.
    """
    def _maximum_size_change_test(self, size_factor):
        """
        Assert that if the size of an existing dataset is changed by the
        configuration, ``BlockDeviceDeployer.calculate_changes`` computes a
        ``ResizeBlockDeviceDataset`` which will change that dataset's size to
        the size in the configuration.

        :param size_factor: A multiplier to apply to the current size of the
            dataset to determine the new size that will appear in the
            configuration used by the test.  For example, a value greater than
            1 to test growing and a value between 0 and 1 to test shrinking.

        :raise: A test-failing exception if a change to resize the dataset to
            its new size is not calculated.
        """
        new_size = int(REALISTIC_BLOCKDEVICE_SIZE * size_factor)
        local_state = self.ONE_DATASET_STATE
        local_config = to_node(local_state).transform(
            ["manifestations", unicode(self.DATASET_ID), "dataset",
             "maximum_size"],
            new_size,
        )

        assert_calculated_changes(
            self, local_state, local_config, set(),
            in_parallel(changes=[
                ResizeBlockDeviceDataset(
                    dataset_id=self.DATASET_ID,
                    size=new_size,
                )]
            )
        )

    def test_maximum_size_increased(self):
        """
        ``BlockDeviceDeployer.calculate_changes`` returns a
        ``ResizeBlockDeviceDataset`` state change operation if the
        ``maximum_size`` of the configured ``Dataset`` is larger than the size
        reported in the local node state.
        """
        self._maximum_size_change_test(2)

    def test_maximum_size_decreased(self):
        """
        ``BlockDeviceDeployer.calculate_changes`` returns a
        ``ResizeBlockDeviceDataset`` state change operation if the
        ``maximum_size`` of the configured ``Dataset`` is smaller than the size
        reported in the local node state.
        """
        self._maximum_size_change_test(0.5)

    def test_multiple_resize(self):
        """
        ``BlockDeviceDeployer.calculate_changes`` returns a
        ``ResizeBlockDeviceDataset`` state change operation for each configured
        dataset which has a different maximum_size in the local state.
        """
        dataset_id = uuid4()
        dataset = Dataset(
            dataset_id=dataset_id,
            maximum_size=REALISTIC_BLOCKDEVICE_SIZE * 2
        )
        manifestation = Manifestation(dataset=dataset, primary=True)
        # Put another dataset into the state.
        local_state = self.ONE_DATASET_STATE.transform(
            ["manifestations", unicode(dataset_id)], manifestation
        )
        local_config = to_node(local_state).transform(
            ["manifestations", match_anything, "dataset"],
            lambda dataset: dataset.set(maximum_size=dataset.maximum_size * 2)
        )

        assert_calculated_changes(
            self, local_state, local_config, set(),
            in_parallel(changes=[
                ResizeBlockDeviceDataset(
                    dataset_id=dataset_id,
                    size=REALISTIC_BLOCKDEVICE_SIZE * 4,
                ),
                ResizeBlockDeviceDataset(
                    dataset_id=self.DATASET_ID,
                    size=REALISTIC_BLOCKDEVICE_SIZE * 2,
                ),
            ])
        )

    def test_no_resize_if_in_use(self):
        """
        If a dataset should be resized *and* it is in use by an application,
        no changes are made.
        """
        def double_size(dataset):
            return dataset.set(maximum_size=dataset.maximum_size * 2)

        # State has a dataset in use by application
        local_state = add_application_with_volume(self.ONE_DATASET_STATE)

        # Give it a configuration that says it should be resized:
        node_config = add_application_with_volume(
            to_node(self.ONE_DATASET_STATE).transform(
                ["manifestations", match_anything, "dataset"], double_size))

        assert_calculated_changes(
            self, local_state, node_config, set(),
            in_parallel(changes=[]),
        )


class BlockDeviceInterfaceTests(SynchronousTestCase):
    """
    Tests for ``IBlockDeviceAPI`` and ``IBlockDeviceAsyncAPI``.
    """
    def test_names(self):
        """
        The two interfaces have all of the same names defined.
        """
        self.assertItemsEqual(
            list(IBlockDeviceAPI.names()),
            list(IBlockDeviceAsyncAPI.names()),
        )

    def test_same_signatures(self):
        """
        Methods of the two interfaces all have the same signature.
        """
        def parts(method):
            return (
                method.positional, method.kwargs,
                method.required, method.varargs
            )

        names = list(IBlockDeviceAPI.names())
        self.assertItemsEqual(
            list(parts(IBlockDeviceAPI[name]) for name in names),
            list(parts(IBlockDeviceAsyncAPI[name]) for name in names),
        )


class IBlockDeviceAPITestsMixin(object):
    """
    Tests to perform on ``IBlockDeviceAPI`` providers.
    """
    this_node = None

    def _assert_volume_size(self, volume, size):
        """
        Assert that volume size is consistent across EBS, OS, IBlockDeviceAPI.

        :param BlockDeviceVolume volume: Volume we are interested in.
        :param int size: Expected size of input volume.
        """
        volume_size = volume.size
        device_path = self.api.get_device_path(volume.blockdevice_id).path
        device = device_path.encode("ascii")

        command = [b"/bin/lsblk", b"--noheadings", b"--bytes",
                   b"--output", b"SIZE", device]
        command_output = check_output(command).split(b'\n')[0]
        device_size = int(command_output.strip().decode("ascii"))

        # Check 1: Assert that size reported in BlockDeviceVolume
        # matches device size reported by `lsblk`.
        self.assertEqual(device_size, volume_size)

        # Check 2: Assert that device size reported by `lsblk` matches
        # user input size at volume creation time.
        # Rounding up to GiB before comparing is not ideal,
        # but due to storage backend size constraints, requested
        # size in Bytes might not exactly match with created
        # volume size. See
        # https://clusterhq.atlassian.net/browse/FLOC-1874
        device_size_GiB = int(Byte(device_size).to_GiB().value)
        size_GiB = int(Byte(size).to_GiB().value)
        self.assertEqual(device_size_GiB, size_GiB)

    def test_interface(self):
        """
        ``api`` instances provide ``IBlockDeviceAPI``.
        """
        self.assertTrue(
            verifyObject(IBlockDeviceAPI, self.api)
        )

    def test_compute_instance_id_unicode(self):
        """
        ``compute_instance_id`` returns a ``unicode`` string.
        """
        self.assertIsInstance(self.this_node, unicode)

    def test_compute_instance_id_nonempty(self):
        """
        ``compute_instance_id`` returns a non-empty string.
        """
        self.assertNotEqual(u"", self.this_node)

    def test_list_volume_empty(self):
        """
        ``list_volumes`` returns an empty ``list`` if no block devices have
        been created.
        """
        self.assertEqual([], self.api.list_volumes())

    def test_created_is_listed(self):
        """
        ``create_volume`` returns a ``BlockDeviceVolume`` that is returned by
        ``list_volumes``.
        """
        dataset_id = uuid4()
        new_volume = self.api.create_volume(
            dataset_id=dataset_id,
            size=REALISTIC_BLOCKDEVICE_SIZE)
        self.assertIn(new_volume, self.api.list_volumes())

    def test_listed_volume_attributes(self):
        """
        ``list_volumes`` returns ``BlockDeviceVolume`` s that have the same
        dataset_id and size as was passed to ``create_volume``.
        """
        expected_dataset_id = uuid4()
        self.api.create_volume(
            dataset_id=expected_dataset_id,
            size=REALISTIC_BLOCKDEVICE_SIZE
        )
        [listed_volume] = self.api.list_volumes()

        # Rounding up to GiB before comparing is not ideal,
        # but due to storage backend size constraints, requested
        # size in Bytes might not exactly match with created
        # volume size. See
        # https://clusterhq.atlassian.net/browse/FLOC-1874
        volume_size_GiB = int(Byte(listed_volume.size).to_GiB().value)
        create_size_GiB = int(Byte(REALISTIC_BLOCKDEVICE_SIZE).to_GiB().value)
        self.assertEqual(
            (expected_dataset_id, create_size_GiB),
            (listed_volume.dataset_id, volume_size_GiB)
        )

    def test_created_volume_attributes(self):
        """
        ``create_volume`` returns a ``BlockDeviceVolume`` that has a dataset_id
        and a size.
        """
        expected_dataset_id = uuid4()
        new_volume = self.api.create_volume(
            dataset_id=expected_dataset_id,
            size=REALISTIC_BLOCKDEVICE_SIZE
        )

        # Rounding up to GiB before comparing is not ideal,
        # but due to storage backend size constraints, requested
        # size in Bytes might not exactly match with created
        # volume size. See
        # https://clusterhq.atlassian.net/browse/FLOC-1874
        volume_size_GiB = int(Byte(new_volume.size).to_GiB().value)
        create_size_GiB = int(Byte(REALISTIC_BLOCKDEVICE_SIZE).to_GiB().value)
        self.assertEqual(
            (expected_dataset_id, create_size_GiB),
            (new_volume.dataset_id, volume_size_GiB)
        )

    def test_attach_unknown_volume(self):
        """
        An attempt to attach an unknown ``BlockDeviceVolume`` raises
        ``UnknownVolume``.
        """
        self.assertRaises(
            UnknownVolume,
            self.api.attach_volume,
            blockdevice_id=unicode(uuid4()),
            attach_to=self.this_node,
        )

    def test_attach_volume_validate_size(self):
        """
        Validate that attached volume size reported from EBS, OS,
        and IBlockDeviceAPI layers is consistent.
        """
        dataset_id = uuid4()

        new_volume = self.api.create_volume(
            dataset_id=dataset_id,
            size=REALISTIC_BLOCKDEVICE_SIZE
        )
        attached_volume = self.api.attach_volume(
            new_volume.blockdevice_id, attach_to=self.this_node,
        )

        self.assertNotEqual(attached_volume, None)

        self._assert_volume_size(attached_volume, REALISTIC_BLOCKDEVICE_SIZE)

    def test_attach_attached_volume(self):
        """
        An attempt to attach an already attached ``BlockDeviceVolume`` raises
        ``AlreadyAttachedVolume``.
        """
        dataset_id = uuid4()

        new_volume = self.api.create_volume(
            dataset_id=dataset_id,
            size=REALISTIC_BLOCKDEVICE_SIZE
        )
        attached_volume = self.api.attach_volume(
            new_volume.blockdevice_id, attach_to=self.this_node,
        )

        self.assertNotEqual(attached_volume, None)

        self.assertRaises(
            AlreadyAttachedVolume,
            self.api.attach_volume,
            blockdevice_id=attached_volume.blockdevice_id,
            attach_to=self.this_node,
        )

    def test_attach_elsewhere_attached_volume(self):
        """
        An attempt to attach a ``BlockDeviceVolume`` already attached to
        another host raises ``AlreadyAttachedVolume``.
        """
        # This is a hack.  We don't know any other IDs though.
        # https://clusterhq.atlassian.net/browse/FLOC-1839
        another_node = self.this_node + u"-different"

        new_volume = self.api.create_volume(
            dataset_id=uuid4(),
            size=REALISTIC_BLOCKDEVICE_SIZE
        )
        attached_volume = self.api.attach_volume(
            new_volume.blockdevice_id,
            attach_to=self.this_node,
        )

        self.assertNotEqual(attached_volume, None)

        self.assertRaises(
            AlreadyAttachedVolume,
            self.api.attach_volume,
            blockdevice_id=attached_volume.blockdevice_id,
            attach_to=another_node,
        )

    def test_attach_unattached_volume(self):
        """
        An unattached ``BlockDeviceVolume`` can be attached.
        """
        dataset_id = uuid4()
        new_volume = self.api.create_volume(
            dataset_id=dataset_id,
            size=REALISTIC_BLOCKDEVICE_SIZE
        )
        expected_volume = BlockDeviceVolume(
            blockdevice_id=new_volume.blockdevice_id,
            size=new_volume.size,
            attached_to=self.this_node,
            dataset_id=dataset_id
        )
        attached_volume = self.api.attach_volume(
            blockdevice_id=new_volume.blockdevice_id,
            attach_to=self.this_node,
        )
        self.assertEqual(expected_volume, attached_volume)

    def test_attached_volume_listed(self):
        """
        An attached ``BlockDeviceVolume`` is listed.
        """
        dataset_id = uuid4()
        new_volume = self.api.create_volume(
            dataset_id=dataset_id,
            size=REALISTIC_BLOCKDEVICE_SIZE
        )
        expected_volume = BlockDeviceVolume(
            blockdevice_id=new_volume.blockdevice_id,
            size=new_volume.size,
            attached_to=self.this_node,
            dataset_id=dataset_id,
        )
        self.api.attach_volume(
            blockdevice_id=new_volume.blockdevice_id,
            attach_to=self.this_node,
        )
        self.assertEqual([expected_volume], self.api.list_volumes())

    def test_list_attached_and_unattached(self):
        """
        ``list_volumes`` returns both attached and unattached
        ``BlockDeviceVolume``s.
        """
        new_volume1 = self.api.create_volume(
            dataset_id=uuid4(),
            size=REALISTIC_BLOCKDEVICE_SIZE
        )
        new_volume2 = self.api.create_volume(
            dataset_id=uuid4(),
            size=REALISTIC_BLOCKDEVICE_SIZE
        )
        attached_volume = self.api.attach_volume(
            blockdevice_id=new_volume2.blockdevice_id,
            attach_to=self.this_node,
        )
        self.assertItemsEqual(
            [new_volume1, attached_volume],
            self.api.list_volumes()
        )

    def test_multiple_volumes_attached_to_host(self):
        """
        ``attach_volume`` can attach multiple block devices to a single host.
        """
        volume1 = self.api.create_volume(
            dataset_id=uuid4(),
            size=REALISTIC_BLOCKDEVICE_SIZE
        )
        volume2 = self.api.create_volume(
            dataset_id=uuid4(),
            size=REALISTIC_BLOCKDEVICE_SIZE
        )
        attached_volume1 = self.api.attach_volume(
            volume1.blockdevice_id, attach_to=self.this_node,
        )
        attached_volume2 = self.api.attach_volume(
            volume2.blockdevice_id, attach_to=self.this_node,
        )

        self.assertItemsEqual(
            [attached_volume1, attached_volume2],
            self.api.list_volumes()
        )

    def test_get_device_path_unknown_volume(self):
        """
        ``get_device_path`` raises ``UnknownVolume`` if the supplied
        ``blockdevice_id`` has not been created.
        """
        unknown_blockdevice_id = unicode(uuid4())
        exception = self.assertRaises(
            UnknownVolume,
            self.api.get_device_path,
            unknown_blockdevice_id
        )
        self.assertEqual(unknown_blockdevice_id, exception.blockdevice_id)

    def test_get_device_path_unattached_volume(self):
        """
        ``get_device_path`` raises ``UnattachedVolume`` if the supplied
        ``blockdevice_id`` corresponds to an unattached volume.
        """
        new_volume = self.api.create_volume(
            dataset_id=uuid4(),
            size=REALISTIC_BLOCKDEVICE_SIZE
        )
        exception = self.assertRaises(
            UnattachedVolume,
            self.api.get_device_path,
            new_volume.blockdevice_id
        )
        self.assertEqual(new_volume.blockdevice_id, exception.blockdevice_id)

    def test_get_device_path_device(self):
        """
        ``get_device_path`` returns a ``FilePath`` to the device representing
        the attached volume.
        """
        new_volume = self.api.create_volume(
            dataset_id=uuid4(),
            size=REALISTIC_BLOCKDEVICE_SIZE
        )
        attached_volume = self.api.attach_volume(
            new_volume.blockdevice_id,
            attach_to=self.this_node,
        )
        device_path = self.api.get_device_path(attached_volume.blockdevice_id)
        self.assertTrue(
            device_path.isBlockDevice(),
            u"Not a block device. Path: {!r}".format(device_path)
        )

    def test_get_device_path_device_repeatable_results(self):
        """
        ``get_device_path`` returns the same ``FilePath`` for the volume device
        when called multiple times.
        """
        new_volume = self.api.create_volume(
            dataset_id=uuid4(),
            size=REALISTIC_BLOCKDEVICE_SIZE
        )
        attached_volume = self.api.attach_volume(
            new_volume.blockdevice_id,
            attach_to=self.this_node,
        )

        device_path1 = self.api.get_device_path(attached_volume.blockdevice_id)
        device_path2 = self.api.get_device_path(attached_volume.blockdevice_id)

        self.assertEqual(device_path1, device_path2)

    def test_destroy_unknown_volume(self):
        """
        ``destroy_volume`` raises ``UnknownVolume`` if the supplied
        ``blockdevice_id`` does not exist.
        """
        volume = self.api.create_volume(
            dataset_id=uuid4(),
            size=REALISTIC_BLOCKDEVICE_SIZE,
        )
        self.api.destroy_volume(volume.blockdevice_id)
        exception = self.assertRaises(
            UnknownVolume,
            self.api.destroy_volume, blockdevice_id=volume.blockdevice_id
        )
        self.assertEqual(exception.args, (volume.blockdevice_id,))

    def test_destroy_volume(self):
        """
        An unattached volume can be destroyed using ``destroy_volume``.
        """
        unrelated = self.api.create_volume(
            dataset_id=uuid4(),
            size=REALISTIC_BLOCKDEVICE_SIZE,
        )
        volume = self.api.create_volume(
            dataset_id=uuid4(),
            size=REALISTIC_BLOCKDEVICE_SIZE,
        )
        self.api.destroy_volume(volume.blockdevice_id)
        self.assertEqual([unrelated], self.api.list_volumes())

    def _destroyed_volume(self):
        """
        :return: A ``BlockDeviceVolume`` representing a volume which has been
            destroyed.
        """
        volume = self.api.create_volume(
            dataset_id=uuid4(), size=REALISTIC_BLOCKDEVICE_SIZE
        )
        self.api.destroy_volume(volume.blockdevice_id)
        return volume

    def test_destroy_destroyed_volume(self):
        """
        ``destroy_volume`` raises ``UnknownVolume`` if the supplied
        ``blockdevice_id`` was associated with a volume but that volume has
        been destroyed.
        """
        volume = self._destroyed_volume()
        exception = self.assertRaises(
            UnknownVolume,
            self.api.destroy_volume, blockdevice_id=volume.blockdevice_id
        )
        self.assertEqual(exception.args, (volume.blockdevice_id,))

    def test_detach_unknown_volume(self):
        """
        ``detach_volume`` raises ``UnknownVolume`` if the supplied
        ``blockdevice_id`` does not exist.
        """
        blockdevice_id = unicode(uuid4)
        exception = self.assertRaises(
            UnknownVolume,
            self.api.detach_volume, blockdevice_id=blockdevice_id
        )
        self.assertEqual(exception.args, (blockdevice_id,))

    def test_detach_detached_volume(self):
        """
        ``detach_volume`` raises ``UnattachedVolume`` if the supplied
        ``blockdevice_id`` is not attached to a host.
        """
        volume = self.api.create_volume(
            dataset_id=uuid4(), size=REALISTIC_BLOCKDEVICE_SIZE
        )
        exception = self.assertRaises(
            UnattachedVolume,
            self.api.detach_volume, volume.blockdevice_id
        )
        self.assertEqual(exception.args, (volume.blockdevice_id,))

    def test_detach_volume(self):
        """
        A volume that is attached becomes detached after ``detach_volume`` is
        called with its ``blockdevice_id``.
        """
        def fail_mount(device):
            mountpoint = FilePath(self.mktemp())
            mountpoint.makedirs()
            process = Popen(
                [b"mount", device_path.path, mountpoint.path],
                stdout=PIPE,
                stderr=STDOUT
            )
            output = process.stdout.read()
            process.wait()
            return output

        # Create an unrelated, attached volume that should be undisturbed.
        unrelated = self.api.create_volume(
            dataset_id=uuid4(), size=REALISTIC_BLOCKDEVICE_SIZE
        )
        unrelated = self.api.attach_volume(
            unrelated.blockdevice_id, attach_to=self.this_node
        )

        # Create the volume we'll detach.
        volume = self.api.create_volume(
            dataset_id=uuid4(), size=REALISTIC_BLOCKDEVICE_SIZE
        )
        volume = self.api.attach_volume(
            volume.blockdevice_id, attach_to=self.this_node
        )

        device_path = self.api.get_device_path(volume.blockdevice_id)

        attached_error = fail_mount(device_path)

        self.api.detach_volume(volume.blockdevice_id)

        self.assertEqual(
            {unrelated, volume.set(attached_to=None)},
            set(self.api.list_volumes())
        )

        detached_error = fail_mount(device_path)

        # Make an incredibly indirect assertion to try to demonstrate we've
        # successfully detached the device.  The volume never had a filesystem
        # initialized on it so we couldn't mount it before when it was
        # attached.  Now that it's detached we still shouldn't be able to mount
        # it - but the reason we can't mount it should have changed.
        #
        # This isn't particularly great, no.
        self.assertNotEqual(attached_error, detached_error)

    def test_reattach_detached_volume(self):
        """
        A volume that has been detached can be re-attached.
        """
        # Create the volume we'll detach.
        volume = self.api.create_volume(
            dataset_id=uuid4(), size=REALISTIC_BLOCKDEVICE_SIZE
        )
        attached_volume = self.api.attach_volume(
            volume.blockdevice_id, attach_to=self.this_node
        )
        self.api.detach_volume(volume.blockdevice_id)
        reattached_volume = self.api.attach_volume(
            volume.blockdevice_id, attach_to=self.this_node
        )
        self.assertEqual(
            (attached_volume, [attached_volume]),
            (reattached_volume, self.api.list_volumes())
        )

    def test_attach_destroyed_volume(self):
        """
        ``attach_volume`` raises ``UnknownVolume`` when called with the
        ``blockdevice_id`` of a volume which has been destroyed.
        """
        volume = self._destroyed_volume()
        exception = self.assertRaises(
            UnknownVolume,
            self.api.attach_volume, volume.blockdevice_id,
            attach_to=self.this_node,
        )
        self.assertEqual(exception.args, (volume.blockdevice_id,))

    def test_resize_unknown_volume(self):
        """
        ``resize_volume`` raises ``UnknownVolume`` if passed a
        ``blockdevice_id`` does not exist.
        """
        blockdevice_id = unicode(uuid4())
        exception = self.assertRaises(
            UnknownVolume,
            self.api.resize_volume,
            blockdevice_id=blockdevice_id,
            size=REALISTIC_BLOCKDEVICE_SIZE * 10,
        )
        self.assertEqual(exception.args, (blockdevice_id,))

    def test_resize_volume_listed(self):
        """
        ``resize_volume`` returns when the ``BlockDeviceVolume`` has been
        resized and ``list_volumes`` then reports the ``BlockDeviceVolume``
        with the new size.
        """
        unrelated_volume = self.api.create_volume(
            dataset_id=uuid4(),
            size=REALISTIC_BLOCKDEVICE_SIZE,
        )
        original_volume = self.api.create_volume(
            dataset_id=uuid4(),
            size=REALISTIC_BLOCKDEVICE_SIZE,
        )
        new_size = REALISTIC_BLOCKDEVICE_SIZE * 8
        self.api.resize_volume(original_volume.blockdevice_id, new_size)
        larger_volume = original_volume.set(size=new_size)

        self.assertItemsEqual(
            [unrelated_volume, larger_volume],
            self.api.list_volumes()
        )

    def test_resize_destroyed_volume(self):
        """
        ``resize_volume`` raises ``UnknownVolume`` if the supplied
        ``blockdevice_id`` was associated with a volume but that volume has
        been destroyed.
        """
        volume = self._destroyed_volume()
        exception = self.assertRaises(
            UnknownVolume,
            self.api.resize_volume,
            blockdevice_id=volume.blockdevice_id,
            size=REALISTIC_BLOCKDEVICE_SIZE,
        )
        self.assertEqual(exception.args, (volume.blockdevice_id,))

    def assert_foreign_volume(self, flocker_volume):
        """
        Assert that a volume does not belong to the API object under test.

        :param BlockDeviceVolume flocker_volume: A volume to check for
            membership.

        :raise: A test-failing exception if the volume is found in the list of
            volumes returned by the API object under test.

        :return: ``None`` if the volume is not found in the list of volumes
            returned by the API object under test.
        """
        self.assertNotIn(flocker_volume, self.api.list_volumes())


def make_iblockdeviceapi_tests(blockdevice_api_factory):
    """
    :returns: A ``TestCase`` with tests that will be performed on the
       supplied ``IBlockDeviceAPI`` provider.
    """
    class Tests(IBlockDeviceAPITestsMixin, SynchronousTestCase):
        def setUp(self):
            self.api = blockdevice_api_factory(test_case=self)
            self.this_node = self.api.compute_instance_id()

    return Tests


class IBlockDeviceAsyncAPITestsMixin(object):
    """
    Tests to perform on ``IBlockDeviceAsyncAPI`` providers.
    """
    def test_interface(self):
        """
        The API object provides ``IBlockDeviceAsyncAPI``.
        """
        self.assertTrue(
            verifyObject(IBlockDeviceAsyncAPI, self.api)
        )


def make_iblockdeviceasyncapi_tests(blockdeviceasync_api_factory):
    """
    :return: A ``TestCase`` with tests that will be performed on the supplied
        ``IBlockDeviceAsyncAPI`` provider.  These tests are not exhaustive
        because we currently assume ``make_iblockdeviceapi_tests`` will be used
        on the wrapped object.
    """
    class Tests(IBlockDeviceAsyncAPITestsMixin, SynchronousTestCase):
        def setUp(self):
            self.api = blockdeviceasync_api_factory(test_case=self)

    return Tests


class SyncToThreadedAsyncAPIAdapterTests(
    make_iblockdeviceasyncapi_tests(
        lambda test_case:
            _SyncToThreadedAsyncAPIAdapter(
                _reactor=None,
                _threadpool=None,
                # Okay to bypass loopbackblockdeviceapi_for_test here as long
                # as we don't call any methods on the object.  This lets these
                # tests run even as non-root.
                _sync=LoopbackBlockDeviceAPI.from_path(
                    root_path=test_case.mktemp(),
                    compute_instance_id=u"sync-threaded-tests",
                )
            )
    )
):
    """
    Tests for ``_SyncToThreadedAsyncAPIAdapter``.
    """


def losetup_detach(device_file):
    """
    Detach the supplied loopback ``device_file``.
    """
    check_output(['losetup', '--detach', device_file.path])


def losetup_detach_all(root_path):
    """
    Detach all loop devices associated with files contained in ``root_path``.

    :param FilePath root_path: A directory in which to search for loop device
        backing files.
    """
    for device_file, backing_file in _losetup_list():
        try:
            backing_file.segmentsFrom(root_path)
        except ValueError:
            pass
        else:
            losetup_detach(device_file)


def loopbackblockdeviceapi_for_test(test_case):
    """
    :returns: A ``LoopbackBlockDeviceAPI`` with a temporary root directory
        created for the supplied ``test_case``.
    """
    user_id = getuid()
    if user_id != 0:
        raise SkipTest(
            "``LoopbackBlockDeviceAPI`` uses ``losetup``, "
            "which requires root privileges. "
            "Required UID: 0, Found UID: {!r}".format(user_id)
        )

    root_path = test_case.mktemp()
    loopback_blockdevice_api = LoopbackBlockDeviceAPI.from_path(
        root_path=root_path,
        compute_instance_id=random_name(test_case),
    )
    test_case.addCleanup(detach_destroy_volumes, loopback_blockdevice_api)
    return loopback_blockdevice_api


class LoopbackBlockDeviceAPITests(
        make_iblockdeviceapi_tests(
            blockdevice_api_factory=loopbackblockdeviceapi_for_test
        )
):
    """
    Interface adherence Tests for ``LoopbackBlockDeviceAPI``.
    """


class LoopbackBlockDeviceAPIImplementationTests(SynchronousTestCase):
    """
    Implementation specific tests for ``LoopbackBlockDeviceAPI``.
    """
    def assertDirectoryStructure(self, directory):
        """
        Assert that the supplied ``directory`` has all the sub-directories
        required by ``LoopbackBlockDeviceAPI``.
        """
        attached_directory = directory.child(
            LoopbackBlockDeviceAPI._attached_directory_name
        )
        unattached_directory = directory.child(
            LoopbackBlockDeviceAPI._unattached_directory_name
        )

        LoopbackBlockDeviceAPI.from_path(
            root_path=directory.path,
            compute_instance_id=random_name(self),
        )

        self.assertTrue(
            (True, True),
            (attached_directory.exists(), unattached_directory.exists())
        )

    def setUp(self):
        self.api = loopbackblockdeviceapi_for_test(test_case=self)

    def test_initialise_directories(self):
        """
        ``from_path`` creates a directory structure if it doesn't already
        exist.
        """
        directory = FilePath(self.mktemp()).child('loopback')
        self.assertDirectoryStructure(directory)

    def test_initialise_directories_attached_exists(self):
        """
        ``from_path`` uses existing attached directory if present.
        """
        directory = FilePath(self.mktemp())
        attached_directory = directory.child(
            LoopbackBlockDeviceAPI._attached_directory_name
        )
        attached_directory.makedirs()
        self.assertDirectoryStructure(directory)

    def test_initialise_directories_unattached_exists(self):
        """
        ``from_path`` uses existing unattached directory if present.
        """
        directory = FilePath(self.mktemp())
        unattached_directory = directory.child(
            LoopbackBlockDeviceAPI._unattached_directory_name
        )
        unattached_directory.makedirs()
        self.assertDirectoryStructure(directory)

    def test_create_sparse(self):
        """
        ``create_volume`` creates sparse files.
        """
        # 1GB
        apparent_size = REALISTIC_BLOCKDEVICE_SIZE
        volume = self.api.create_volume(
            dataset_id=uuid4(),
            size=apparent_size
        )
        size = get_size_info(self.api, volume)

        self.assertEqual(
            (0, apparent_size),
            (size.actual, size.reported)
        )

    def test_resize_grow_sparse(self):
        """
        ``resize_volume`` extends backing files sparsely.
        """
        volume = self.api.create_volume(
            dataset_id=uuid4(), size=REALISTIC_BLOCKDEVICE_SIZE
        )
        apparent_size = volume.size * 2
        self.api.resize_volume(
            volume.blockdevice_id, apparent_size,
        )
        size = get_size_info(self.api, volume)
        self.assertEqual(
            (0, apparent_size),
            (size.actual, size.reported)
        )

    def test_resize_data_preserved(self):
        """
        ``resize_volume`` does not modify the data contained inside the backing
        file.
        """
        start_size = 1024 * 64
        end_size = start_size * 2
        volume = self.api.create_volume(dataset_id=uuid4(), size=start_size)
        backing_file = self.api._root_path.descendant(
            ['unattached', volume.blockdevice_id]
        )
        # Make up a bit pattern that seems kind of interesting.  Not being
        # particularly rigorous here.  Assuming any failures will be pretty
        # obvious.
        pattern = b"\x00\x0f\xf0\xff"
        expected_data = pattern * (start_size / len(pattern))

        # Make sure we didn't do something insane:
        self.assertEqual(len(expected_data), start_size)

        with backing_file.open("w") as fObj:
            fObj.write(expected_data)

        self.api.resize_volume(volume.blockdevice_id, end_size)

        with backing_file.open("r") as fObj:
            data_after_resize = fObj.read(start_size)

        self.assertEqual(expected_data, data_after_resize)

    def test_list_unattached_volumes(self):
        """
        ``list_volumes`` returns a ``BlockVolume`` for each unattached volume
        file.
        """
        expected_size = REALISTIC_BLOCKDEVICE_SIZE
        expected_dataset_id = uuid4()
        blockdevice_volume = _blockdevicevolume_from_dataset_id(
            size=expected_size,
            dataset_id=expected_dataset_id,
        )
        with (self.api._root_path
              .child('unattached')
              .child(blockdevice_volume.blockdevice_id.encode('ascii'))
              .open('wb')) as f:
            f.truncate(expected_size)
        self.assertEqual([blockdevice_volume], self.api.list_volumes())

    def test_list_attached_volumes(self):
        """
        ``list_volumes`` returns a ``BlockVolume`` for each attached volume
        file.
        """
        expected_size = REALISTIC_BLOCKDEVICE_SIZE
        expected_dataset_id = uuid4()
        this_node = self.api.compute_instance_id()

        blockdevice_volume = _blockdevicevolume_from_dataset_id(
            size=expected_size,
            attached_to=this_node,
            dataset_id=expected_dataset_id,
        )

        host_dir = self.api._root_path.descendant([
            b'attached', this_node.encode("utf-8")
        ])
        host_dir.makedirs()
        with host_dir.child(blockdevice_volume.blockdevice_id).open('wb') as f:
            f.truncate(expected_size)

        self.assertEqual([blockdevice_volume], self.api.list_volumes())

    def test_stale_attachments(self):
        """
        If there are volumes in the ``LoopbackBlockDeviceAPI``\ 's "attached"
        directory that do not have a corresponding loopback device, one is
        created for them.
        """
        this_node = self.api.compute_instance_id()
        volume = self.api.create_volume(
            dataset_id=uuid4(), size=REALISTIC_BLOCKDEVICE_SIZE
        )
        unattached = self.api._root_path.descendant([
            b"unattached", volume.blockdevice_id,
        ])
        attached = self.api._root_path.descendant([
            b"attached", this_node.encode("utf-8"), volume.blockdevice_id,
        ])
        attached.parent().makedirs()
        unattached.moveTo(attached)

        self.assertNotEqual(
            None,
            self.api.get_device_path(volume.blockdevice_id),
        )


class LosetupListTests(SynchronousTestCase):
    """
    Tests for ``_losetup_list_parse``.
    """
    def test_parse_empty(self):
        """
        An empty list is returned if there are no devices listed.
        """
        self.assertEqual([], _losetup_list_parse('\n'))

    def test_parse_one_line(self):
        """
        A pair of FilePaths are returned for device_file and backing_file.
        """
        input_text = '\n'.join([
            '/dev/loop0: []: (/tmp/rjw)',
            ''
        ])
        self.assertEqual(
            [(FilePath('/dev/loop0'), FilePath('/tmp/rjw'))],
            _losetup_list_parse(input_text)
        )

    def test_parse_multiple_lines(self):
        """
        A pair of FilePaths is returned for every loopback device on the
        system.
        """
        input_text = '\n'.join([
            '/dev/loop0: []: (/tmp/rjw)',
            '/dev/loop1: []: (/usr/share/virtualbox/VBoxGuestAdditions.iso)',
            ''
        ])
        self.assertEqual(
            [(FilePath('/dev/loop0'), FilePath('/tmp/rjw')),
             (FilePath('/dev/loop1'),
              FilePath('/usr/share/virtualbox/VBoxGuestAdditions.iso'))],
            _losetup_list_parse(input_text)
        )

    def test_remove_deleted_suffix(self):
        """
        Devices marked as ``(deleted)`` are listed.
        """
        input_text = '\n'.join([
            '/dev/loop0: []: (/tmp/rjw (deleted))',
            ''
        ])
        self.assertEqual(
            [(FilePath('/dev/loop0'), FilePath('/tmp/rjw'))],
            _losetup_list_parse(input_text)
        )

    def test_remove_inode(self):
        """
        Devices listed with their inode number (when run as root) are listed.
        """
        input_text = ''.join([
            '/dev/loop0: [0038]:723801 (/tmp/rjw)',
        ])
        self.assertEqual(
            [(FilePath('/dev/loop0'), FilePath('/tmp/rjw'))],
            _losetup_list_parse(input_text)
        )


def umount(device_file):
    """
    Unmount a filesystem.

    :param FilePath device_file: The device file that is mounted.
    """
    check_output(['umount', device_file.path])


def umount_all(root_path):
    """
    Unmount all devices with mount points contained in ``root_path``.

    :param FilePath root_path: A directory in which to search for mount points.
    """
    for partition in psutil.disk_partitions():
        try:
            FilePath(partition.mountpoint).segmentsFrom(root_path)
        except ValueError:
            pass
        else:
            umount(FilePath(partition.device))


def mountroot_for_test(test_case):
    """
    Create a mountpoint root directory and unmount any filesystems with mount
    points beneath that directory when the test exits.

    :param TestCase test_case: The ``TestCase`` which is being run.
    :returns: A ``FilePath`` for the newly created mount root.
    """
    mountroot = FilePath(test_case.mktemp())
    mountroot.makedirs()
    test_case.addCleanup(umount_all, mountroot)
    return mountroot


_ARBITRARY_VOLUME = BlockDeviceVolume(
    blockdevice_id=u"abcd",
    size=REALISTIC_BLOCKDEVICE_SIZE,
    dataset_id=uuid4(),
)


def _make_destroy_dataset():
    """
    Make a ``DestroyBlockDeviceDataset`` instance for
    ``make_istate_tests``.
    """
    return DestroyBlockDeviceDataset(
        dataset_id=_ARBITRARY_VOLUME.dataset_id,
    )


def multistep_change_log(parent, children):
    """
    Create an Eliot logging validation function which asserts that the given
    parent action is logged with the given children actions.

    :param ActionType parent: The type of an action that will be required.
    :param list children: The types of actions will be required to appear as
        children of ``parent``.

    :return: A two-argument callable suitable for use with
        ``validate_logging``.
    """
    def verify(self, logger):
        [parent_action] = LoggedAction.of_type(logger.messages, parent)
        children_actions = [
            LoggedAction.of_type(logger.messages, child_action)[0]
            for child_action
            in children
        ]
        self.assertEqual(children_actions, parent_action.children)
    return verify


class DestroyBlockDeviceDatasetInitTests(
    make_with_init_tests(
        DestroyBlockDeviceDataset,
        dict(dataset_id=uuid4()),
        dict(),
    )
):
    """
    Tests for ``DestroyBlockDeviceDataset`` initialization.
    """


class DestroyBlockDeviceDatasetTests(
    make_istatechange_tests(
        DestroyBlockDeviceDataset,
        # Avoid using the same instance, just provide the same value.
        lambda _uuid=uuid4(): dict(dataset_id=_uuid),
        lambda _uuid=uuid4(): dict(dataset_id=_uuid),
    )
):
    """
    Tests for ``DestroyBlockDeviceDataset``.
    """
    def test_dataset_id_must_be_uuid(self):
        """
        If the value given for ``dataset_id`` is not an instance of ``UUID``
        when initializing ``DestroyBlockDeviceDataset``, ``TypeError`` is
        raised.
        """
        self.assertRaises(
            TypeError, DestroyBlockDeviceDataset, dataset_id=object()
        )

    @validate_logging(multistep_change_log(
        DESTROY_BLOCK_DEVICE_DATASET,
        [UNMOUNT_BLOCK_DEVICE, DETACH_VOLUME, DESTROY_VOLUME]
    ))
    def test_run(self, logger):
        """
        After running ``DestroyBlockDeviceDataset``, its volume has been
        unmounted, detached, and destroyed.
        """
        self.patch(blockdevice, "_logger", logger)

        node = u"192.0.2.3"
        dataset_id = uuid4()

        deployer = create_blockdevicedeployer(self, hostname=node)
        api = deployer.block_device_api

        volume = api.create_volume(
            dataset_id=dataset_id, size=REALISTIC_BLOCKDEVICE_SIZE
        )
        volume = api.attach_volume(volume.blockdevice_id, node)
        device = api.get_device_path(volume.blockdevice_id)
        mountroot = mountroot_for_test(self)
        mountpoint = mountroot.child(unicode(dataset_id).encode("ascii"))
        mountpoint.makedirs()
        make_filesystem(device, block_device=True)
        mount(device, mountpoint)

        change = DestroyBlockDeviceDataset(dataset_id=dataset_id)
        self.successResultOf(run_state_change(change, deployer))

        # It's only possible to destroy a volume that's been detached.  It's
        # only possible to detach a volume that's been unmounted.  If the
        # volume doesn't exist, all three things we wanted to happen have
        # happened.
        self.assertEqual([], api.list_volumes())

    def test_destroy_nonexistent(self):
        """
        If there is no volume associated with the indicated ``dataset_id``,
        ``DestroyBlockDeviceDataset.run`` does nothing.
        """
        node = u"192.0.2.3"
        dataset_id = uuid4()
        api = loopbackblockdeviceapi_for_test(self)
        deployer = BlockDeviceDeployer(
            node_uuid=uuid4(),
            hostname=node,
            block_device_api=api,
        )
        change = DestroyBlockDeviceDataset(dataset_id=dataset_id)
        self.successResultOf(run_state_change(change, deployer))
        self.assertEqual([], api.list_volumes())


class CreateFilesystemInitTests(
    make_with_init_tests(
        CreateFilesystem,
        dict(volume=_ARBITRARY_VOLUME, filesystem=u"ext4"),
        dict(),
    )
):
    """
    Tests for ``CreateFilesystem`` initialization.
    """


class CreateFilesystemTests(
    make_istatechange_tests(
        CreateFilesystem,
        dict(volume=_ARBITRARY_VOLUME, filesystem=u"ext4"),
        dict(volume=_ARBITRARY_VOLUME, filesystem=u"btrfs"),
    )
):
    """
    Tests for ``CreateFilesystem``\ 's ``IStateChange`` implementation.

    See ``MountBlockDeviceTests`` for more ``CreateFilesystem`` tests.
    """


class MountBlockDeviceInitTests(
    make_with_init_tests(
        MountBlockDevice,
        dict(dataset_id=uuid4(), mountpoint=FilePath(b"/foo")),
        dict(),
    )
):
    """
    Tests for ``Mountblockdevice`` initialization.
    """


class _MountScenario(PRecord):
    """
    Setup tools for the tests defined on ``MountBlockDeviceTests``.

    This class serves as a central point for the handful of separate pieces of
    state that go into setting up a situation where it might be possible to
    mount something.  It also provides helpers for performing some of the
    external system interactions that might be necessary (such as creating a
    volume on the backend and initializing it with a filesystem).

    The factoring is dictated primarily by what makes it easy to write the
    tests with minimal duplication, nothing more.

    :ivar host: An identifier for the node to which a newly created volume will
        be attached.
    :ivar dataset_id: The dataset identifier associated with the volume that
        will be created.
    :ivar filesystem_type: The name of the filesystem with which the volume
        will be initialized (eg ``u"ext2"``).
    :ivar api: The ``IBlockDeviceAPI`` provider which will be used to create
        and attach a new volume.
    :ivar volume: The volume which is created.
    :ivar deployer: The ``BlockDeviceDeployer`` which will be passed to the
        ``IStateChange`` provider's ``run`` method.
    :ivar mountpoint: The filesystem location where the mount will be
        attempted.
    """
    host = field(type=unicode)
    dataset_id = field(type=UUID)
    filesystem_type = field(type=unicode)
    api = field()
    volume = field(type=BlockDeviceVolume)
    deployer = field(type=BlockDeviceDeployer)
    mountpoint = field(type=FilePath)

    @classmethod
    def generate(cls, case, mountpoint):
        """
        Create a new ``_MountScenario``.

        The scenario comes with a newly created volume attached to
        ``self.host`` and with a new ``self.filesystem_type`` filesystem.

        :param TestCase case: The running test case, used for temporary path
            generation.
        :param FilePath mountpoint: The location at which the mount attempt
            will eventually be made.

        :return: A new ``_MountScenario`` with attributes describing all of the
            state which has been set up.
        """
        host = u"192.0.7.8"
        filesystem_type = u"ext4"
        dataset_id = uuid4()
        api = loopbackblockdeviceapi_for_test(case)
        volume = api.create_volume(
            dataset_id=dataset_id, size=REALISTIC_BLOCKDEVICE_SIZE,
        )
        api.attach_volume(volume.blockdevice_id, host)

        deployer = BlockDeviceDeployer(
            node_uuid=uuid4(),
            hostname=host,
            block_device_api=api,
            mountroot=mountpoint.parent(),
        )

        return cls(
            host=host, dataset_id=dataset_id, filesystem_type=filesystem_type,
            api=api, volume=volume, deployer=deployer, mountpoint=mountpoint,
        )

    def create(self):
        """
        Create a filesystem on this scenario's volume.

        :return: A ``Deferred`` which fires when the filesystem has been
            created.
        """
        return run_state_change(
            CreateFilesystem(
                volume=self.volume, filesystem=self.filesystem_type
            ),
            self.deployer,
        )


class MountBlockDeviceTests(
    make_istatechange_tests(
        MountBlockDevice,
        dict(dataset_id=uuid4(), mountpoint=FilePath(b"/foo")),
        dict(dataset_id=uuid4(), mountpoint=FilePath(b"/bar")),
    )
):
    """
    Tests for ``MountBlockDevice``\ 's ``IStateChange`` implementation.
    """
    def _run_test(self, mountpoint):
        """
        Verify that ``MountBlockDevice.run`` mounts the filesystem from the
        block device for the attached volume it is given.
        """
        scenario = _MountScenario.generate(self, mountpoint)
        self.successResultOf(scenario.create())

        change = MountBlockDevice(
            dataset_id=scenario.dataset_id, mountpoint=scenario.mountpoint
        )
        return scenario, run_state_change(change, scenario.deployer)

    def _run_success_test(self, mountpoint):
        scenario, mount_result = self._run_test(mountpoint)
        self.successResultOf(mount_result)

        expected = (
            scenario.api.get_device_path(scenario.volume.blockdevice_id).path,
            mountpoint.path,
            scenario.filesystem_type,
        )
        mounted = list(
            (part.device, part.mountpoint, part.fstype)
            for part in psutil.disk_partitions()
        )
        self.assertIn(expected, mounted)

    def test_run(self):
        """
        ``CreateFilesystem.run`` initializes a block device with a filesystem
        which ``MountBlockDevice.run`` can then mount.
        """
        mountroot = mountroot_for_test(self)
        mountpoint = mountroot.child(b"mount-test")
        self._run_success_test(mountpoint)

    def test_mountpoint_exists(self):
        """
        It is not an error if the mountpoint given to ``MountBlockDevice``
        already exists.
        """
        mountroot = mountroot_for_test(self)
        mountpoint = mountroot.child(b"mount-test")
        mountpoint.makedirs()
        self._run_success_test(mountpoint)

    def test_mountpoint_error(self):
        """
        If the mountpoint is unusable, for example because it is a regular file
        instead of a directory, ``MountBlockDevice.run`` returns a ``Deferred``
        that fires with a ``Failure`` given the reason.
        """
        mountroot = mountroot_for_test(self)
        intermediate = mountroot.child(b"mount-error-test")
        intermediate.setContent(b"collision")
        mountpoint = intermediate.child(b"mount-test")
        scenario, mount_result = self._run_test(mountpoint)

        failure = self.failureResultOf(mount_result, OSError)
        self.assertEqual(ENOTDIR, failure.value.errno)


class UnmountBlockDeviceInitTests(
    make_with_init_tests(
        record_type=UnmountBlockDevice,
        kwargs=dict(dataset_id=uuid4()),
        expected_defaults=dict(),
    )
):
    """
    Tests for ``UnmountBlockDevice`` initialization.
    """


class UnmountBlockDeviceTests(
    make_istatechange_tests(
        UnmountBlockDevice,
        dict(dataset_id=uuid4()),
        dict(dataset_id=uuid4()),
    )
):
    """
    Tests for ``UnmountBlockDevice``.
    """
    @validate_logging(
        lambda self, logger:
            self.assertEqual(
                1,
                len(LoggedAction.of_type(
                    logger.messages, UNMOUNT_BLOCK_DEVICE
                ))
            )
    )
    def test_run(self, logger):
        """
        ``UnmountBlockDevice.run`` unmounts the filesystem / block device
        associated with the volume passed to it (association as determined by
        the deployer's ``IBlockDeviceAPI`` provider).
        """
        self.patch(blockdevice, "_logger", logger)

        node = u"192.0.2.1"
        dataset_id = uuid4()
        deployer = create_blockdevicedeployer(self, hostname=node)
        api = deployer.block_device_api
        volume = api.create_volume(
            dataset_id=dataset_id, size=REALISTIC_BLOCKDEVICE_SIZE
        )
        volume = api.attach_volume(volume.blockdevice_id, node)
        device = api.get_device_path(volume.blockdevice_id)
        mountroot = mountroot_for_test(self)
        mountpoint = mountroot.child(unicode(dataset_id).encode("ascii"))
        mountpoint.makedirs()
        make_filesystem(device, block_device=True)
        check_output([b"mount", device.path, mountpoint.path])

        change = UnmountBlockDevice(dataset_id=dataset_id)
        self.successResultOf(run_state_change(change, deployer))
        self.assertNotIn(
            device,
            list(
                FilePath(partition.device)
                for partition
                in psutil.disk_partitions()
            )
        )


class DetachVolumeInitTests(
    make_with_init_tests(
        record_type=DetachVolume,
        kwargs=dict(dataset_id=uuid4()),
        expected_defaults=dict(),
    )
):
    """
    Tests for ``DetachVolume`` initialization.
    """


class DetachVolumeTests(
    make_istatechange_tests(
        DetachVolume,
        dict(dataset_id=uuid4()),
        dict(dataset_id=uuid4()),
    )
):
    """
    Tests for ``DetachVolume``.
    """
    def test_run(self):
        """
        ``DetachVolume.run`` uses the deployer's ``IBlockDeviceAPI`` to detach
        its volume from the deployer's node.
        """
        dataset_id = uuid4()
        deployer = create_blockdevicedeployer(self, hostname=u"192.0.2.1")
        api = deployer.block_device_api
        volume = api.create_volume(
            dataset_id=dataset_id, size=REALISTIC_BLOCKDEVICE_SIZE
        )
        api.attach_volume(
            volume.blockdevice_id,
            attach_to=api.compute_instance_id(),
        )

        change = DetachVolume(dataset_id=dataset_id)
        self.successResultOf(run_state_change(change, deployer))

        [listed_volume] = api.list_volumes()
        self.assertIs(None, listed_volume.attached_to)


class DestroyVolumeInitTests(
    make_with_init_tests(
        DestroyVolume,
        dict(volume=_ARBITRARY_VOLUME),
        dict(),
    )
):
    """
    Tests for ``DestroyVolume`` initialization.
    """


class DestroyVolumeTests(
    make_istatechange_tests(
        DestroyVolume,
        dict(volume=_ARBITRARY_VOLUME),
        dict(volume=_ARBITRARY_VOLUME.set(blockdevice_id=u"wxyz")),
    )
):
    """
    Tests for ``DestroyVolume``.
    """
    def test_run(self):
        """
        ``DestroyVolume.run`` uses the deployer's ``IBlockDeviceAPI`` to
        destroy its volume.
        """
        node = u"192.0.2.1"
        dataset_id = uuid4()
        api = loopbackblockdeviceapi_for_test(self)
        volume = api.create_volume(
            dataset_id=dataset_id, size=REALISTIC_BLOCKDEVICE_SIZE
        )

        deployer = BlockDeviceDeployer(
            node_uuid=uuid4(),
            hostname=node,
            block_device_api=api,
        )

        change = DestroyVolume(volume=volume)
        self.successResultOf(change.run(deployer))

        self.assertEqual([], api.list_volumes())


class CreateBlockDeviceDatasetInitTests(
    make_with_init_tests(
        CreateBlockDeviceDataset,
        dict(
            dataset=Dataset(dataset_id=unicode(uuid4())),
            mountpoint=FilePath(b"/foo"),
        ),
        dict(),
    )
):
    """
    Tests for ``CreateBlockDeviceDataset`` initialization.
    """


class CreateBlockDeviceDatasetTests(
    make_istatechange_tests(
        CreateBlockDeviceDataset,
        lambda _uuid=uuid4(): dict(
            dataset=Dataset(dataset_id=unicode(_uuid)),
            mountpoint=FilePath(b"/foo"),
        ),
        lambda _uuid=uuid4(): dict(
            dataset=Dataset(dataset_id=unicode(_uuid)),
            mountpoint=FilePath(b"/bar"),
        ),
    )
):
    """
    Tests for ``CreateBlockDeviceDataset``.
    """
    def _create_blockdevice_dataset(self, dataset_id, maximum_size):
        """
        Call ``CreateBlockDeviceDataset.run`` with a ``BlockDeviceDeployer``.

        :param UUID dataset_id: The uuid4 identifier for the dataset which will
            be created.
        :param int maximum_size: The size, in bytes, of the dataset which will
            be created.
        :returns: A 3-tuple of:
            * ``BlockDeviceVolume`` created by the run operation
            * The ``FilePath`` of the device where the volume is attached.
            * The ``FilePath`` where the volume is expected to be mounted.
        """
        api = loopbackblockdeviceapi_for_test(self)
        mountroot = mountroot_for_test(self)
        expected_mountpoint = mountroot.child(
            unicode(dataset_id).encode("ascii")
        )

        deployer = BlockDeviceDeployer(
            node_uuid=uuid4(),
            hostname=u"192.0.2.10",
            block_device_api=api,
            mountroot=mountroot
        )

        dataset = Dataset(
            dataset_id=unicode(dataset_id),
            maximum_size=maximum_size,
        )

        change = CreateBlockDeviceDataset(
            dataset=dataset, mountpoint=expected_mountpoint
        )

        run_state_change(change, deployer)

        [volume] = api.list_volumes()
        device_path = api.get_device_path(volume.blockdevice_id)
        return (
            volume, device_path, expected_mountpoint, api.compute_instance_id()
        )

    def test_run_create(self):
        """
        ``CreateBlockDeviceDataset.run`` uses the ``IDeployer``\ 's API object
        to create a new volume.
        """
        dataset_id = uuid4()
        maximum_size = REALISTIC_BLOCKDEVICE_SIZE
        # Return the cloud_instance_id here
        (volume,
         device_path,
         expected_mountpoint,
         compute_instance_id) = self._create_blockdevice_dataset(
            dataset_id=dataset_id,
            maximum_size=maximum_size
        )

        expected_volume = _blockdevicevolume_from_dataset_id(
            dataset_id=dataset_id, attached_to=compute_instance_id,
            size=maximum_size,
        )

        self.assertEqual(expected_volume, volume)

    def test_run_mkfs_and_mount(self):
        """
        ``CreateBlockDeviceDataset.run`` initializes the attached block device
        with an ext4 filesystem and mounts it.
        """
        dataset_id = uuid4()
        maximum_size = REALISTIC_BLOCKDEVICE_SIZE

        (volume,
         device_path,
         expected_mountpoint,
         compute_instance_id) = self._create_blockdevice_dataset(
            dataset_id=dataset_id,
            maximum_size=maximum_size
        )

        self.assertIn(
            (device_path.path, expected_mountpoint.path, b"ext4"),
            list(
                (partition.device, partition.mountpoint, partition.fstype)
                for partition
                in psutil.disk_partitions()
            )
        )


class ResizeBlockDeviceDatasetInitTests(
    make_with_init_tests(
        ResizeBlockDeviceDataset,
        dict(dataset_id=uuid4(), size=REALISTIC_BLOCKDEVICE_SIZE),
        dict(),
    )
):
    """
    Tests for ``ResizeBlockDeviceDataset`` initialization.
    """


class ResizeBlockDeviceDatasetTests(
    make_istatechange_tests(
        ResizeBlockDeviceDataset,
        lambda _uuid=uuid4(): dict(
            dataset_id=_uuid, size=REALISTIC_BLOCKDEVICE_SIZE
        ),
        lambda _uuid=uuid4(): dict(
            dataset_id=_uuid, size=REALISTIC_BLOCKDEVICE_SIZE
        ),
    )
):
    """
    Tests for ``ResizeBlockDeviceDataset``.
    """
    def test_dataset_id_required(self):
        """
        If ``dataset_id`` is not supplied when initializing
        ``ResizeBlockDeviceDataset``, ``InvariantException`` is raised.
        """
        self.assertRaises(
            InvariantException,
            ResizeBlockDeviceDataset, size=REALISTIC_BLOCKDEVICE_SIZE
        )

    def test_size_required(self):
        """
        If ``size`` is not supplied when initializing
        ``ResizeBlockDeviceDataset``, ``InvariantException`` is raised.
        """
        self.assertRaises(
            InvariantException,
            ResizeBlockDeviceDataset, dataset_id=uuid4()
        )

    def test_dataset_id_must_be_uuid(self):
        """
        If the value given for ``dataset_id`` is not an instance of ``UUID``
        when initializing ``ResizeBlockDeviceDataset``, ``TypeError`` is
        raised.
        """
        self.assertRaises(
            TypeError,
            ResizeBlockDeviceDataset,
            dataset_id=object(), size=REALISTIC_BLOCKDEVICE_SIZE
        )

    def test_size_must_be_int(self):
        """
        If the value given for ``size`` is not an instance of ``int`` when
        initializing ``ResizeBlockDeviceDataset``, ``TypeError`` is raised.
        """
        self.assertRaises(
            TypeError,
            ResizeBlockDeviceDataset,
            dataset_id=uuid4(), size=object()
        )

    def test_ordering(self):
        """
        Instances of ``ResizeBlockDeviceDataset`` are ordered as tuples
        consisting of their ``dataset_id`` and ``size`` fields would be.
        """
        uuids = sorted([uuid4(), uuid4()])
        a = ResizeBlockDeviceDataset(
            dataset_id=uuids[0],
            size=REALISTIC_BLOCKDEVICE_SIZE,
        )
        b = ResizeBlockDeviceDataset(
            dataset_id=uuids[1],
            size=REALISTIC_BLOCKDEVICE_SIZE,
        )
        c = ResizeBlockDeviceDataset(
            dataset_id=uuids[1],
            size=REALISTIC_BLOCKDEVICE_SIZE * 2,
        )
        resizes = [c, b, a]
        self.assertEqual([a, b, c], sorted(resizes))

    def _run_resize_test(self, logger, size_factor):
        """
        Assert that ``ResizeBlockDeviceDataset`` changes the size of the
        dataset's volume to the specified size.
        """
        self.patch(blockdevice, "_logger", logger)

        node = u"192.0.2.3"
        dataset_id = uuid4()
        deployer = create_blockdevicedeployer(self, hostname=node)
        api = deployer.block_device_api
        new_size = int(REALISTIC_BLOCKDEVICE_SIZE * size_factor)

        dataset = Dataset(
            dataset_id=dataset_id,
            maximum_size=REALISTIC_BLOCKDEVICE_SIZE,
        )
        creating = run_state_change(
            CreateBlockDeviceDataset(
                dataset=dataset,
                mountpoint=deployer._mountpath_for_manifestation(
                    Manifestation(dataset=dataset, primary=True),
                ),
            ),
            deployer,
        )

        def created(ignored):
            return run_state_change(
                ResizeBlockDeviceDataset(
                    dataset_id=dataset_id,
                    size=new_size,
                ),
                deployer,
            )
        resizing = creating.addCallback(created)

        def resized(ignored):
            [volume] = api.list_volumes()
            self.assertEqual(new_size, volume.size)
            # FLOC-1807 Make an assertion about filesystem size and mounted
            # state here, too.
        resizing.addCallback(resized)
        return resizing

    @validate_logging(multistep_change_log(
        RESIZE_BLOCK_DEVICE_DATASET,
        [UNMOUNT_BLOCK_DEVICE, DETACH_VOLUME, RESIZE_VOLUME, ATTACH_VOLUME,
         RESIZE_FILESYSTEM, MOUNT_BLOCK_DEVICE]
    ))
    def test_run_grow(self, logger):
        """
        After running ``ResizeBlockDeviceDataset`` configured with a size
        larger than the dataset's existing size, the dataset's volume has been
        increased in size.
        """
        return self._run_resize_test(logger, 2)

    @validate_logging(multistep_change_log(
        RESIZE_BLOCK_DEVICE_DATASET,
        [UNMOUNT_BLOCK_DEVICE, RESIZE_FILESYSTEM, DETACH_VOLUME, RESIZE_VOLUME,
         ATTACH_VOLUME, MOUNT_BLOCK_DEVICE]
    ))
    def test_run_shrink(self, logger):
        """
        After running ``ResizeBlockDeviceDataset`` configured with a size
        smaller than the dataset's existing size, the dataset's volume has been
        decreased in size.
        """
        return self._run_resize_test(logger, 0.5)


class ResizeVolumeInitTests(
    make_with_init_tests(
        ResizeVolume,
        dict(volume=_ARBITRARY_VOLUME, size=REALISTIC_BLOCKDEVICE_SIZE),
        dict(),
    )
):
    """
    Tests for ``ResizeVolume`` initialization.
    """


class ResizeVolumeTests(
    make_istatechange_tests(
        ResizeVolume,
        dict(volume=_ARBITRARY_VOLUME, size=REALISTIC_BLOCKDEVICE_SIZE * 2),
        dict(volume=_ARBITRARY_VOLUME, size=REALISTIC_BLOCKDEVICE_SIZE * 3),
    )
):
    """
    Tests for ``ResizeVolume``\ 's ``IStateChange`` implementation.
    """
    def test_run_grow(self):
        """
        ``ResizeVolume.run`` increases the size of the volume it refers to when
        its ``size`` is greater than the volume's current size.
        """
        dataset_id = uuid4()
        api = loopbackblockdeviceapi_for_test(self)
        volume = api.create_volume(
            dataset_id=dataset_id, size=REALISTIC_BLOCKDEVICE_SIZE,
        )
        deployer = BlockDeviceDeployer(
            node_uuid=uuid4(),
            hostname=u"192.0.7.8",
            block_device_api=api,
            mountroot=mountroot_for_test(self),
        )
        change = ResizeVolume(
            volume=volume, size=REALISTIC_BLOCKDEVICE_SIZE * 2
        )
        self.successResultOf(change.run(deployer))

        expected_volume = volume.set(size=REALISTIC_BLOCKDEVICE_SIZE * 2)
        self.assertEqual([expected_volume], api.list_volumes())


class AttachVolumeInitTests(
    make_with_init_tests(
        record_type=AttachVolume,
        kwargs=dict(dataset_id=uuid4()),
        expected_defaults=dict(),
    )
):
    """
    Tests for ``AttachVolume`` initialization.
    """


class AttachVolumeTests(
    make_istatechange_tests(
        AttachVolume,
        dict(dataset_id=uuid4()),
        dict(dataset_id=uuid4()),
    )
):
    """
    Tests for ``AttachVolume``\ 's ``IStateChange`` implementation.
    """
    def test_run(self):
        """
        ``AttachVolume.run`` attaches a volume to a host.
        """
        host = u"192.0.7.8"
        dataset_id = uuid4()
        deployer = create_blockdevicedeployer(self, hostname=host)
        api = deployer.block_device_api
        volume = api.create_volume(
            dataset_id=dataset_id, size=REALISTIC_BLOCKDEVICE_SIZE,
        )
        change = AttachVolume(dataset_id=dataset_id)
        self.successResultOf(run_state_change(change, deployer))

        expected_volume = volume.set(
            attached_to=api.compute_instance_id()
        )
        self.assertEqual([expected_volume], api.list_volumes())

    def test_missing(self):
        """
        If no volume is associated with the ``AttachVolume`` instance's
        ``dataset_id``, ``AttachVolume.run`` returns a ``Deferred`` that fires
        with a ``Failure`` wrapping ``DatasetWithoutVolume``.
        """
        dataset_id = uuid4()
        deployer = create_blockdevicedeployer(self)
        change = AttachVolume(dataset_id=dataset_id)
        failure = self.failureResultOf(
            run_state_change(change, deployer), DatasetWithoutVolume
        )
        self.assertEqual(
            DatasetWithoutVolume(dataset_id=dataset_id), failure.value
        )


class ResizeFilesystemInitTests(
    make_with_init_tests(
        ResizeFilesystem,
        dict(volume=_ARBITRARY_VOLUME, size=REALISTIC_BLOCKDEVICE_SIZE),
        dict(),
    ),
):
    """
    Tests for ``ResizeFilesystem`` initialization.
    """


def get_filesystem_inodes(case, deployer, dataset_id):
    """
    Get the number of inodes in the filesystem associated with the given
    mountpoint.

    :param TestCase case: The running test method (used to resolve
        synchronously fired Deferreds).
    :param IDeployer deployer: A deployer to use to run changes.
    :param UUID dataset_id: An existing dataset the filesystem of which to
        inspect.

    :return: An ``int`` giving the number of inodes in the dataset's filesystem
        (via the ``f_files`` field of an ``os.statvfs`` result).
    """
    mountpoint = deployer.mountroot.child(b"resized-filesystem")
    case.successResultOf(
        run_state_change(
            MountBlockDevice(dataset_id=dataset_id, mountpoint=mountpoint),
            deployer
        ),
    )
    try:
        return statvfs(mountpoint.path).f_files
    finally:
        case.successResultOf(
            run_state_change(
                UnmountBlockDevice(dataset_id=dataset_id),
                deployer
            ),
        )


class ResizeFilesystemTests(
    make_istatechange_tests(
        ResizeFilesystem,
        dict(volume=_ARBITRARY_VOLUME, size=REALISTIC_BLOCKDEVICE_SIZE),
        dict(
            volume=_ARBITRARY_VOLUME.set(blockdevice_id=u"wxyz"),
            size=REALISTIC_BLOCKDEVICE_SIZE
        ),
    ),
):
    """
    Tests for ``ResizeFilesystem``\ 's ``IStateChange`` implementation.
    """
    def test_size_invariant(self):
        """
        ``ResizeFilesystem.size`` must be a multiple of 1024.
        """
        self.assertRaises(
            InvariantException,
            ResizeFilesystem,
            volume=_ARBITRARY_VOLUME, size=1025,
        )

    def _resize_test(self, size_factor):
        """
        Assert that ``ResizeFilesystem`` can change the size of an existing
        dataset's filesystem.

        :param size_factor: A multiplier to apply to the current size of the
            filesystem to determine the new size that ``ResizeFilesystem`` will
            be told to use.

        :raise: A test-failing exception if ``ResizeFilesystem`` produces a
            filesystem in which the number of inodes has not changed by a
            factor of ``size_factor``.
        """
        dataset_id = uuid4()

        filesystem = u"ext4"

        original_size = REALISTIC_BLOCKDEVICE_SIZE
        new_size = int(original_size * size_factor)

        deployer = create_blockdevicedeployer(self)
        api = deployer.block_device_api
        this_node = api.compute_instance_id()

        volume = api.create_volume(
            dataset_id=dataset_id, size=original_size,
        )
        api.attach_volume(
            volume.blockdevice_id, attach_to=this_node,
        )

        self.successResultOf(run_state_change(
            CreateFilesystem(
                volume=volume, filesystem=filesystem,
            ),
            deployer
        ))

        if new_size > original_size:
            api.detach_volume(volume.blockdevice_id)
            api.resize_volume(volume.blockdevice_id, new_size)
            api.attach_volume(volume.blockdevice_id, this_node)

        before = get_filesystem_inodes(self, deployer, dataset_id)

        # Test the state change.
        self.successResultOf(run_state_change(
            ResizeFilesystem(volume=volume, size=new_size),
            deployer
        ))

        after = get_filesystem_inodes(self, deployer, dataset_id)

        expected_inodes_after = float(size_factor * before)

        # The error should be less than one percent.  This is not an exact
        # comparison because it's really hard to accurately measure the size of
        # a filesystem, as it turns out.  Depending on irrelevant internal ext4
        # details, we can easily mispredict what it means to "double" the size
        # of a filesystem by as much as 4096 or 8192 inodes (which is how we're
        # measuring size because it seems to be the *least* inaccurate).  Maybe
        # this is because inodes get allocated to backup superblocks (just a
        # guess).  So: accept some error, as long as it's not much we probably
        # managed to accomplish the resize we wanted.
        self.assertLess(
            abs(after - expected_inodes_after) / expected_inodes_after,
            0.01,
            msg=(
                "Unexpected inode count. "
                "Before: {}, "
                "After: {}, "
                "Expected: {}.".format(
                    before, after, expected_inodes_after
                )
            )
        )

    def test_grow(self):
        """
        ``ResizeFilesystem`` increases the size of the filesystem on a block
        device if the ``size`` it is configured with is greater than the
        current size of the filesystem.
        """
        self._resize_test(2)

    def test_shrink(self):
        """
        ``ResizeFilesystem`` decreases the size of the filesystem on a block
        device if the ``size`` it is configured with is less than the current
        size of the filesystem.
        """
        self._resize_test(0.5)<|MERGE_RESOLUTION|>--- conflicted
+++ resolved
@@ -25,15 +25,11 @@
 from twisted.python.filepath import FilePath
 from twisted.trial.unittest import SynchronousTestCase, SkipTest
 
-<<<<<<< HEAD
-from eliot.testing import validate_logging, LoggedAction
 from eliot import MessageType, Field
-=======
 from eliot.testing import (
     validate_logging, capture_logging,
     LoggedAction, assertHasMessage,
 )
->>>>>>> 2841f6ce
 
 from .. import blockdevice
 from ...test.istatechange import make_istatechange_tests
