# Copyright Hybrid Logic Ltd.  See LICENSE file for details.

"""
Tests for ``flocker.node.agents.blockdevice``.
"""

from errno import ENOTDIR
from os import getuid, statvfs
from uuid import UUID, uuid4
from subprocess import STDOUT, PIPE, Popen, check_output

from bitmath import MB

import psutil

from zope.interface import implementer
from zope.interface.verify import verifyObject

from pyrsistent import (
    InvariantException, PRecord, field, ny as match_anything, discard, pmap,
)

from twisted.python.runtime import platform
from twisted.python.filepath import FilePath
from twisted.trial.unittest import SynchronousTestCase, SkipTest

from eliot.testing import validate_logging, LoggedAction

from .. import blockdevice
from ...test.istatechange import make_istatechange_tests

from ..blockdevice import (
    BlockDeviceDeployer, LoopbackBlockDeviceAPI, IBlockDeviceAPI,
    BlockDeviceVolume, UnknownVolume, AlreadyAttachedVolume,
    CreateBlockDeviceDataset, UnattachedVolume,
    DestroyBlockDeviceDataset, UnmountBlockDevice, DetachVolume,
    ResizeBlockDeviceDataset, ResizeVolume, AttachVolume, CreateFilesystem,
    DestroyVolume, MountBlockDevice, ResizeFilesystem,
    _losetup_list_parse, _losetup_list, _blockdevicevolume_from_dataset_id,

    DESTROY_BLOCK_DEVICE_DATASET, UNMOUNT_BLOCK_DEVICE, DETACH_VOLUME,
    DESTROY_VOLUME,
    RESIZE_BLOCK_DEVICE_DATASET, RESIZE_VOLUME, ATTACH_VOLUME,
    RESIZE_FILESYSTEM, MOUNT_BLOCK_DEVICE,

    IBlockDeviceAsyncAPI,
    _SyncToThreadedAsyncAPIAdapter,
    DatasetWithoutVolume,
)

from ... import run_state_change, in_parallel
from ...testtools import ideployer_tests_factory, to_node
from ....testtools import (
    REALISTIC_BLOCKDEVICE_SIZE, run_process, make_with_init_tests, random_name,
)
from ....control import (
    Dataset, Manifestation, Node, NodeState, Deployment, DeploymentState,
    NonManifestDatasets,
)
# Move these somewhere else, write tests for them. FLOC-1774
from ....common.test.test_thread import NonThreadPool, NonReactor

LOOPBACK_BLOCKDEVICE_SIZE = int(MB(64).to_Byte().value)

if not platform.isLinux():
    # The majority of Flocker isn't supported except on Linux - this test
    # module just happens to run some code that obviously breaks on some other
    # platforms.  Rather than skipping each test module individually it would
    # be nice to have some single global solution.  FLOC-1560, FLOC-1205
    skip = "flocker.node.agents.blockdevice is only supported on Linux"


class _SizeInfo(PRecord):
    """
    :ivar int actual: The number of bytes allocated in the filesystem to a
        file, as computed by counting block size.  A sparse file may have less
        space allocated to it than might be expected given just its reported
        size.
    :ivar int reported: The size of the file as a number of bytes, as computed
        by the apparent position of the end of the file (ie, what ``stat``
        reports).
    """
    actual = field(type=int, mandatory=True)
    reported = field(type=int, mandatory=True)


def get_size_info(api, volume):
    """
    Retrieve information about the size of the backing file for the given
    volume.

    :param LoopbackBlockDeviceAPI api: The loopback backend to use to retrieve
        the size information.
    :param BlockDeviceVolume volume: The volume the size of which to look up.

    :return: A ``_SizeInfo`` giving information about actual storage and
        reported size of the backing file for the given volume.
    """
    backing_file = api._root_path.descendant(
        ['unattached', volume.blockdevice_id]
    )
    # Get actual number of 512 byte blocks used by the file.  See
    # http://stackoverflow.com/a/3212102
    backing_file.restat()
    actual = backing_file.statinfo.st_blocks * 512
    reported = backing_file.getsize()
    return _SizeInfo(actual=actual, reported=reported)


def make_filesystem(device, block_device):
    """
    Synchronously initialize a device file with an ext4 filesystem.

    :param FilePath device: The path to the file onto which to put the
        filesystem.  Anything accepted by ``mkfs`` is acceptable (including a
        regular file instead of a device file).
    :param bool block_device: If ``True`` then the device is expected to be a
        block device and the ``-F`` flag will not be passed to ``mkfs``.  If
        ``False`` then the device is expected to be a regular file rather than
        an actual device and ``-F`` will be passed to ``mkfs`` to force it to
        create the filesystem.  It's possible to detect whether the given file
        is a device file or not.  This flag is required anyway because it's
        about what the caller *expects*.  This is meant to provide an extra
        measure of safety (these tests run as root, this function potentially
        wipes the filesystem from the device specified, this could have bad
        consequences if it goes wrong).
    """
    options = []
    if block_device and not device.isBlockDevice():
        raise Exception(
            "{} is not a block device but it was expected to be".format(
                device.path
            )
        )
    elif device.isBlockDevice() and not block_device:
        raise Exception(
            "{} is a block device but it was not expected to be".format(
                device.path
            )
        )
    if not block_device:
        options.extend([
            # Force mkfs to make the filesystem even though the target is not a
            # block device.
            b"-F",
        ])
    command = [b"mkfs"] + options + [b"-t", b"ext4", device.path]
    run_process(command)


def mount(device, mountpoint):
    """
    Synchronously mount a filesystem.

    :param FilePath device: The path to the device file containing the
        filesystem.
    :param mountpoint device: The path to an existing directory at which to
        mount the filesystem.
    """
    run_process([b"mount", device.path, mountpoint.path])


def create_blockdevicedeployer(
        test_case, hostname=u"192.0.2.1", node_uuid=uuid4()
):
    """
    Create a new ``BlockDeviceDeployer``.

    :param unicode hostname: The hostname to assign the deployer.
    :param UUID node_uuid: The unique identifier of the node to assign the
        deployer.

    :return: The newly created ``BlockDeviceDeployer``.
    """
    api = loopbackblockdeviceapi_for_test(test_case)
    async_api = _SyncToThreadedAsyncAPIAdapter(
        _sync=api, _reactor=NonReactor(), _threadpool=NonThreadPool(),
    )
    return BlockDeviceDeployer(
        hostname=hostname,
        node_uuid=node_uuid,
        block_device_api=api,
        _async_block_device_api=async_api,
        mountroot=mountroot_for_test(test_case),
    )


def detach_destroy_volumes(api):
    """
    Detach and destroy all volumes known to this API.
    """
    volumes = api.list_volumes()

    for volume in volumes:
        if volume.storage_backend_id is not None:
            api.detach_volume(volume.blockdevice_id)

        api.destroy_volume(volume.blockdevice_id)


class BlockDeviceDeployerTests(
        ideployer_tests_factory(create_blockdevicedeployer)
):
    """
    Tests for ``BlockDeviceDeployer``.
    """


class BlockDeviceDeployerAsyncAPITests(SynchronousTestCase):
    """
    Tests for ``BlockDeviceDeployer.async_block_device_api``.
    """
    def test_default(self):
        """
        When not otherwise initialized, the attribute evaluates to a
        ``_SyncToThreadedAsyncAPIAdapter`` using the global reactor, the global
        reactor's thread pool, and the value of ``block_device_api``.
        """
        from twisted.internet import reactor
        threadpool = reactor.getThreadPool()

        api = UnusableAPI()
        deployer = BlockDeviceDeployer(
            hostname=u"192.0.2.1",
            node_uuid=uuid4(),
            block_device_api=api,
        )

        self.assertEqual(
            _SyncToThreadedAsyncAPIAdapter(
                _reactor=reactor, _threadpool=threadpool, _sync=api
            ),
            deployer.async_block_device_api,
        )

    def test_overridden(self):
        """
        The object ``async_block_device_api`` refers to can be overridden by
        supplying the ``_async_block_device_api`` keyword argument to the
        initializer.
        """
        api = UnusableAPI()
        async_api = _SyncToThreadedAsyncAPIAdapter(
            _reactor=NonReactor(), _threadpool=NonThreadPool(), _sync=api,
        )
        deployer = BlockDeviceDeployer(
            hostname=u"192.0.2.1",
            node_uuid=uuid4(),
            block_device_api=api,
            _async_block_device_api=async_api,
        )
        self.assertIs(async_api, deployer.async_block_device_api)


def assert_discovered_state(case,
                            deployer,
                            expected_manifestations,
                            expected_nonmanifest_datasets=None,
                            expected_devices=pmap()):
    """
    Assert that the manifestations on the state object returned by
    ``deployer.discover_state`` equals the given list of manifestations.

    :param TestCase case: The running test.
    :param IDeployer deployer: The object to use to discover the state.
    :param list expected_manifestations: The ``Manifestation``\ s expected to
        be discovered on the deployer's node.
    :param dict expected_nonmanifest_datasets: The ``Dataset``\ s expected to
        be discovered on the cluster but not attached to any node.
    :param dict expected_devices: The OS device files which are expected to be
        discovered as allocated to volumes attached to the node.  See
        ``NodeState.devices``.

    :raise: A test failure exception if the manifestations are not what is
        expected.
    """
    previous_state = NodeState(
        uuid=deployer.node_uuid, hostname=deployer.hostname,
        applications=None, used_ports=None, manifestations=None, paths=None,
        devices=None,
    )
    discovering = deployer.discover_state(previous_state)
    state = case.successResultOf(discovering)
    expected_paths = {}
    for manifestation in expected_manifestations:
        dataset_id = manifestation.dataset.dataset_id
        mountpath = deployer._mountpath_for_manifestation(manifestation)
        expected_paths[dataset_id] = mountpath
    expected = (
        NodeState(
            # This fails to specify "unknown" values for application-related
            # NodeState.  Therefore the assertion is incorrect (and the
            # implementation is wrong): it is specifying that no applications
            # exist when it should be specifying it doesn't know anything about
            # applications.
            # FLOC-1798
            uuid=deployer.node_uuid,
            hostname=deployer.hostname,
            manifestations={
                m.dataset_id: m for m in expected_manifestations},
            paths=expected_paths,
            devices=expected_devices,
        ),
    )
    if expected_nonmanifest_datasets is not None:
        # FLOC-1806 - Make this actually be a dictionary (callers pass a list
        # instead, despite the docs, and this is used like an iterable) and
        # construct the ``NonManifestDatasets`` with the ``Dataset`` instances
        # that are present as values.
        expected += (
            NonManifestDatasets(datasets={
                unicode(dataset_id):
                Dataset(dataset_id=unicode(dataset_id))
                for dataset_id in expected_nonmanifest_datasets
            }),
        )
    case.assertEqual(expected, state)


class BlockDeviceDeployerDiscoverStateTests(SynchronousTestCase):
    """
    Tests for ``BlockDeviceDeployer.discover_state``.
    """
    def setUp(self):
        self.expected_hostname = u'192.0.2.123'
        self.expected_uuid = uuid4()
        self.api = loopbackblockdeviceapi_for_test(self)
        self.this_node = self.api.storage_backend_id()
        self.deployer = BlockDeviceDeployer(
            node_uuid=self.expected_uuid,
            hostname=self.expected_hostname,
            block_device_api=self.api,
            mountroot=mountroot_for_test(self),
        )

    def test_no_devices(self):
        """
        ``BlockDeviceDeployer.discover_state`` returns a ``NodeState`` with
        empty ``manifestations`` if the ``api`` reports no locally attached
        volumes.
        """
        assert_discovered_state(self, self.deployer, [])

    def test_attached_unmounted_device(self):
        """
        If a volume is attached but not mounted, it is included as a
        non-manifest dataset returned by ``BlockDeviceDeployer.discover_state``
        and not as a manifestation on the ``NodeState``.
        """
        unmounted = self.api.create_volume(
            dataset_id=uuid4(),
            size=REALISTIC_BLOCKDEVICE_SIZE,
        )
        self.api.attach_volume(
            unmounted.blockdevice_id,
            storage_backend_id=self.this_node,
        )
        assert_discovered_state(
            self, self.deployer,
            expected_manifestations=[],
            # FLOC-1806 Expect dataset with size REALISTIC_BLOCKDEVICE_SIZE
            expected_nonmanifest_datasets=[unmounted.dataset_id],
            expected_devices={
                unmounted.dataset_id:
                    self.api.get_device_path(unmounted.blockdevice_id),
            },
        )

    def test_attached_and_mismounted(self):
        """
        If a volume is attached and mounted but not mounted at the location
        ``BlockDeviceDeployer`` expects, it is included as a non-manifest
        dataset returned by ``BlockDeviceDeployer.discover_state`` and not as a
        manifestation on the ``NodeState``.
        """
        unexpected = self.api.create_volume(
            dataset_id=uuid4(),
            size=LOOPBACK_BLOCKDEVICE_SIZE,
        )

        self.api.attach_volume(
            unexpected.blockdevice_id,
            storage_backend_id=self.this_node,
        )

        device = self.api.get_device_path(unexpected.blockdevice_id)
        make_filesystem(device, block_device=True)

        # Mount it somewhere beneath the expected mountroot (so that it is
        # cleaned up automatically) but not at the expected place beneath it.
        mountpoint = self.deployer.mountroot.child(b"nonsense")
        mountpoint.makedirs()
        mount(device, mountpoint)

        assert_discovered_state(
            self, self.deployer,
            expected_manifestations=[],
            # FLOC-1806 Expect dataset with size LOOPBACK_BLOCKDEVICE_SIZE
            expected_nonmanifest_datasets=[unexpected.dataset_id],
            expected_devices={
                unexpected.dataset_id: device,
            },
        )

    def test_unrelated_mounted(self):
        """
        If a volume is attached but an unrelated filesystem is mounted at the
        expected location for that volume, it is included as a non-manifest
        dataset returned by ``BlockDeviceDeployer.discover_state`` and not as a
        manifestation on the ``NodeState``.
        """
        unrelated_device = FilePath(self.mktemp())
        with unrelated_device.open("w") as unrelated_file:
            unrelated_file.truncate(LOOPBACK_BLOCKDEVICE_SIZE)

        unmounted = self.api.create_volume(
            dataset_id=uuid4(),
            size=REALISTIC_BLOCKDEVICE_SIZE,
        )
        mountpoint = self.deployer.mountroot.child(bytes(unmounted.dataset_id))
        mountpoint.makedirs()
        self.api.attach_volume(
            unmounted.blockdevice_id,
            storage_backend_id=self.this_node,
        )

        make_filesystem(unrelated_device, block_device=False)
        mount(unrelated_device, mountpoint)

        assert_discovered_state(
            self, self.deployer,
            expected_manifestations=[],
            # FLOC-1806 Expect dataset with size REALISTIC_BLOCKDEVICE_SIZE
            expected_nonmanifest_datasets=[unmounted.dataset_id],
            expected_devices={
                unmounted.dataset_id:
                    self.api.get_device_path(unmounted.blockdevice_id),
            }
        )

    def test_one_device(self):
        """
        ``BlockDeviceDeployer.discover_state`` returns a ``NodeState`` with one
        ``manifestations`` if the ``api`` reports one locally attached volume
        and the volume's filesystem is mounted in the right place.
        """
        dataset_id = uuid4()
        new_volume = self.api.create_volume(
            dataset_id=dataset_id,
            size=REALISTIC_BLOCKDEVICE_SIZE
        )
        self.api.attach_volume(
            new_volume.blockdevice_id,
            storage_backend_id=self.this_node,
        )
        device = self.api.get_device_path(new_volume.blockdevice_id)
        mountpoint = self.deployer.mountroot.child(bytes(dataset_id))
        mountpoint.makedirs()
        make_filesystem(device, block_device=True)
        mount(device, mountpoint)
        expected_dataset = Dataset(
            dataset_id=dataset_id,
            maximum_size=REALISTIC_BLOCKDEVICE_SIZE
        )
        expected_manifestation = Manifestation(
            dataset=expected_dataset, primary=True
        )
        assert_discovered_state(
            self, self.deployer,
            [expected_manifestation],
            expected_devices={
                dataset_id: device,
            },
        )

    def test_only_remote_device(self):
        """
        ``BlockDeviceDeployer.discover_state`` does not consider remotely
        attached volumes.
        """
        dataset_id = uuid4()
        new_volume = self.api.create_volume(
            dataset_id=dataset_id,
            size=REALISTIC_BLOCKDEVICE_SIZE
        )
        self.api.attach_volume(
            new_volume.blockdevice_id,
            # This is a hack.  We don't know any other IDs, though.
            storage_backend_id=u'some.other.host',
        )
        assert_discovered_state(self, self.deployer, [])

    def test_only_unattached_devices(self):
        """
        ``BlockDeviceDeployer.discover_state`` discovers volumes that are not
        attached to any node and creates entries in a ``NonManifestDatasets``
        instance corresponding to them.
        """
        dataset_id = uuid4()
        self.api.create_volume(
            dataset_id=dataset_id,
            size=REALISTIC_BLOCKDEVICE_SIZE)
        assert_discovered_state(
            self, self.deployer,
            expected_manifestations=[],
            # FLOC-1806 Expect dataset with size REALISTIC_BLOCKDEVICE_SIZE
            expected_nonmanifest_datasets=[dataset_id],
        )


@implementer(IBlockDeviceAPI)
class UnusableAPI(object):
    """
    A non-implementation of ``IBlockDeviceAPI`` where it is explicitly required
    that the object not be used for anything.
    """


def assert_calculated_changes(
    case, node_state, node_config, nonmanifest_datasets, expected_changes
):
    """
    Assert that ``BlockDeviceDeployer.calculate_changes`` returns certain
    changes when it is invoked with the given state and configuration.

    :param TestCase case: The ``TestCase`` to use to make assertions (typically
        the one being run at the moment).
    :param NodeState node_state: The ``BlockDeviceDeployer`` will be asked to
        calculate changes for a node that has this state.
    :param Node node_config: The ``BlockDeviceDeployer`` will be asked to
        calculate changes for a node with this desired configuration.
    :param set nonmanifest_datasets: Datasets which will be presented as part
        of the cluster state without manifestations on any node.
    :param expected_changes: The ``IStateChange`` expected to be returned.
    """
    cluster_state = DeploymentState(
        nodes={node_state},
        nonmanifest_datasets={
            dataset.dataset_id: dataset
            for dataset in nonmanifest_datasets
        },
    )
    cluster_configuration = Deployment(nodes={node_config})

    api = UnusableAPI()

    deployer = BlockDeviceDeployer(
        node_uuid=node_state.uuid,
        hostname=node_state.hostname,
        block_device_api=api,
    )

    changes = deployer.calculate_changes(
        cluster_configuration, cluster_state,
    )

    case.assertEqual(expected_changes, changes)


class ScenarioMixin(object):
    """
    A mixin for tests which defines some basic Flocker cluster state.
    """
    DATASET_ID = uuid4()
    NODE = u"192.0.2.1"
    NODE_UUID = uuid4()

    # The state of a single node which has a single primary manifestation for a
    # dataset.  Common starting point for several of the test scenarios.
    ONE_DATASET_STATE = NodeState(
        hostname=NODE,
        uuid=NODE_UUID,
        manifestations={
            unicode(DATASET_ID): Manifestation(
                dataset=Dataset(
                    dataset_id=unicode(DATASET_ID),
                    maximum_size=REALISTIC_BLOCKDEVICE_SIZE,
                ),
                primary=True,
            ),
        },
        paths={
            unicode(DATASET_ID):
            FilePath(b"/flocker/").child(bytes(DATASET_ID)),
        },
        devices={
            DATASET_ID: FilePath(b"/dev/sda"),
        }
    )


class BlockDeviceDeployerAlreadyConvergedCalculateChangesTests(
        SynchronousTestCase, ScenarioMixin
):
    """
    Tests for the cases of ``BlockDeviceDeployer.calculate_changes`` where no
    changes are necessary because the local state already matches the desired
    configuration.
    """
    def test_no_changes(self):
        """
        ``BlockDeviceDeployer.calculate_changes`` calculates no changes when
        the local state is already converged with the desired configuration.
        """
        local_state = self.ONE_DATASET_STATE
        local_config = to_node(local_state)

        assert_calculated_changes(
            self, local_state, local_config, set(),
            in_parallel(changes=[])
        )

    def test_deleted_ignored(self):
        """
        Deleted datasets for which no corresponding volumes exist do not result
        in any convergence operations.
        """
        local_state = self.ONE_DATASET_STATE.transform(
            # Remove the dataset.  This reflects its deletedness.
            ["manifestations", unicode(self.DATASET_ID)], discard
        ).transform(
            # Remove its device too.
            ["devices", self.DATASET_ID], discard
        )

        local_config = to_node(self.ONE_DATASET_STATE).transform(
            ["manifestations", unicode(self.DATASET_ID), "dataset"],
            lambda d: d.set(
                # Mark it as deleted in the configuration.
                deleted=True,
                # Change a bunch of other things too.  They shouldn't matter.
                maximum_size=d.maximum_size * 2,
                metadata={u"foo": u"bar"},
            )
        )

        assert_calculated_changes(
            self, local_state, local_config, set(),
            in_parallel(changes=[]),
        )
    test_deleted_ignored.skip = (
        "This will pass when the deployer is smart enough to know it should "
        "not delete things that do not exist.  FLOC-1756."
    )


class BlockDeviceDeployerDestructionCalculateChangesTests(
        SynchronousTestCase, ScenarioMixin
):
    """
    Tests for ``BlockDeviceDeployer.calculate_changes`` in the cases relating
    to dataset destruction.
    """
    def test_deleted_dataset_volume_exists(self):
        """
        If the configuration indicates a dataset with a primary manifestation
        on the node has been deleted and the volume associated with that
        dataset still exists, ``BlockDeviceDeployer.calculate_changes`` returns
        a ``DestroyBlockDeviceDataset`` state change operation.
        """
        local_state = self.ONE_DATASET_STATE
        local_config = to_node(local_state).transform(
            ["manifestations", unicode(self.DATASET_ID), "dataset", "deleted"],
            True
        )
        assert_calculated_changes(
            self, local_state, local_config, set(),
            in_parallel(changes=[
                DestroyBlockDeviceDataset(dataset_id=self.DATASET_ID)
            ]),
        )

    def test_deleted_dataset_belongs_to_other_node(self):
        """
        If a dataset with a primary manifestation on one node is marked as
        deleted in the configuration, the ``BlockDeviceDeployer`` for a
        different node does not return a ``DestroyBlockDeviceDataset`` from its
        ``calculate_necessary_state_changes`` for that dataset.
        """
        other_node = u"192.0.2.2"
        local_state = self.ONE_DATASET_STATE
        cluster_state = DeploymentState(
            nodes={local_state}
        )

        local_config = to_node(local_state).transform(
            ["manifestations", unicode(self.DATASET_ID), "dataset", "deleted"],
            True
        )
        cluster_configuration = Deployment(
            nodes={local_config}
        )

        api = loopbackblockdeviceapi_for_test(self)
        volume = api.create_volume(
            dataset_id=self.DATASET_ID, size=REALISTIC_BLOCKDEVICE_SIZE
        )
        api.attach_volume(volume.blockdevice_id, self.NODE)

        deployer = BlockDeviceDeployer(
            # This deployer is responsible for *other_node*, not node.
            hostname=other_node,
            node_uuid=uuid4(),
            block_device_api=api,
        )

        changes = deployer.calculate_changes(
            cluster_configuration, cluster_state,
        )

        self.assertEqual(
            in_parallel(changes=[]),
            changes
        )

    def test_delete_before_resize(self):
        """
        If a dataset has been marked as deleted *and* its maximum_size has
        changed, only a ``DestroyBlockDeviceDataset`` state change is returned.
        """
        local_state = self.ONE_DATASET_STATE
        local_config = to_node(local_state).transform(
            ["manifestations", unicode(self.DATASET_ID), "dataset"],
            # Delete and resize the dataset.
            lambda d: d.set(deleted=True, maximum_size=d.maximum_size * 2)
        )
        assert_calculated_changes(
            self, local_state, local_config, set(),
            in_parallel(changes=[
                DestroyBlockDeviceDataset(dataset_id=self.DATASET_ID)
            ])
        )


class BlockDeviceDeployerAttachCalculateChangesTests(
        SynchronousTestCase, ScenarioMixin
):
    """
    Tests for ``BlockDeviceDeployer.calculate_changes`` in the cases relating
    to attaching existing datasets.
    """
    def test_attach_existing_nonmanifest(self):
        """
        If a dataset exists but is not manifest anywhere in the cluster and the
        configuration specifies it should be manifest on the deployer's node,
        ``BlockDeviceDeployer.calculate_changes`` returns state changes to
        attach that dataset to its node and then mount its filesystem.
        """
        deployer = create_blockdevicedeployer(
            self, hostname=self.NODE, node_uuid=self.NODE_UUID
        )
        # Give it a configuration that says a dataset should have a
        # manifestation on the deployer's node.
        node_config = to_node(self.ONE_DATASET_STATE)
        cluster_config = Deployment(nodes={node_config})

        # Give the node an empty state.
        node_state = self.ONE_DATASET_STATE.transform(
            ["manifestations", unicode(self.DATASET_ID)], discard
        ).transform(
            ["devices", self.DATASET_ID], discard
        )

        # Take the dataset in the configuration and make it part of the
        # cluster's non-manifest datasets state.
        manifestation = node_config.manifestations[unicode(self.DATASET_ID)]
        dataset = manifestation.dataset
        cluster_state = DeploymentState(
            nodes={node_state},
            nonmanifest_datasets={
                unicode(dataset.dataset_id): dataset,
            }
        )

        changes = deployer.calculate_changes(cluster_config, cluster_state)
        self.assertEqual(
            in_parallel(changes=[
                AttachVolume(
                    dataset_id=UUID(dataset.dataset_id),
                ),
            ]),
            changes
        )


class BlockDeviceDeployerMountCalculateChangesTests(
    SynchronousTestCase, ScenarioMixin
):
    """
    Tests for ``BlockDeviceDeployer.calculate_changes`` in the cases relating
    to mounting of filesystems.
    """
    def test_mount_manifestation(self):
        """
        If the volume for a dataset is attached to the node but the filesystem
        is not mounted and the configuration says the dataset is meant to be
        manifest on the node, ``BlockDeviceDeployer.calculate_changes`` returns
        a state change to mount the filesystem.
        """
        # Give it a state that says the volume is attached but nothing is
        # mounted.
        node_state = self.ONE_DATASET_STATE.set(
            manifestations={},
            paths={},
            devices={self.DATASET_ID: FilePath(b"/dev/sda")},
        )

        # Give it a configuration that says there should be a manifestation.
        node_config = to_node(self.ONE_DATASET_STATE)

        assert_calculated_changes(
            self, node_state, node_config,
            {Dataset(dataset_id=unicode(self.DATASET_ID))},
            in_parallel(changes=[
                MountBlockDevice(
                    dataset_id=self.DATASET_ID,
                    mountpoint=FilePath(b"/flocker/").child(
                        bytes(self.DATASET_ID)
                    )
                ),
            ])
        )


class BlockDeviceDeployerUnmountCalculateChangesTests(
    SynchronousTestCase, ScenarioMixin
):
    """
    Tests for ``BlockDeviceDeployer.calculate_changes`` in the cases relating
    to unmounting of filesystems.
    """
    def test_unmount_manifestation(self):
        """
        If the filesystem for a dataset is mounted on the node and the
        configuration says the dataset is not meant to be manifest on that
        node, ``BlockDeviceDeployer.calculate_changes`` returns a state change
        to unmount the filesystem.
        """
        # Give it a state that says it has a manifestation of the dataset.
        node_state = self.ONE_DATASET_STATE

        # Give it a configuration that says it shouldn't have that
        # manifestation.
        node_config = to_node(self.ONE_DATASET_STATE).transform(
            ["manifestations", unicode(self.DATASET_ID)], discard
        )

        assert_calculated_changes(
            self, node_state, node_config, set(),
            in_parallel(changes=[
                UnmountBlockDevice(dataset_id=self.DATASET_ID)
            ])
        )


class BlockDeviceDeployerCreationCalculateChangesTests(
        SynchronousTestCase
):
    """
    Tests for ``BlockDeviceDeployer.calculate_changes`` in the cases relating
    to dataset creation.
    """
    def test_no_devices_no_local_datasets(self):
        """
        If no devices exist and no datasets are part of the configuration for
        the deployer's node, no state changes are calculated.
        """
        dataset_id = unicode(uuid4())
        manifestation = Manifestation(
            dataset=Dataset(dataset_id=dataset_id), primary=True
        )
        node = u"192.0.2.1"
        node_uuid = uuid4()
        other_node = u"192.0.2.2"
        other_node_uuid = uuid4()
        configuration = Deployment(
            nodes={
                Node(
                    hostname=other_node,
                    uuid=other_node_uuid,
                    manifestations={dataset_id: manifestation},
                )
            }
        )
        state = DeploymentState(nodes=[])
        deployer = create_blockdevicedeployer(
            self, hostname=node, node_uuid=node_uuid
        )
        changes = deployer.calculate_changes(configuration, state)
        self.assertEqual(in_parallel(changes=[]), changes)

    def test_no_devices_one_dataset(self):
        """
        If no devices exist but a dataset is part of the configuration for the
        deployer's node, a ``CreateBlockDeviceDataset`` change is calculated.
        """
        uuid = uuid4()
        dataset_id = unicode(uuid4())
        dataset = Dataset(dataset_id=dataset_id)
        manifestation = Manifestation(
            dataset=dataset, primary=True
        )
        node = u"192.0.2.1"
        configuration = Deployment(
            nodes={
                Node(
                    uuid=uuid,
                    hostname=node,
                    manifestations={dataset_id: manifestation},
                )
            }
        )
        state = DeploymentState(nodes=[])
        deployer = create_blockdevicedeployer(
            self, hostname=node, node_uuid=uuid,
        )
        changes = deployer.calculate_changes(configuration, state)
        mountpoint = deployer.mountroot.child(dataset_id.encode("ascii"))
        self.assertEqual(
            in_parallel(
                changes=[
                    CreateBlockDeviceDataset(
                        dataset=dataset, mountpoint=mountpoint
                    )
                ]),
            changes
        )

    def _calculate_changes(self, local_uuid, local_hostname, local_state,
                           desired_configuration):
        """
        Create a ``BlockDeviceDeployer`` and call its
        ``calculate_necessary_state_changes`` method with the given arguments
        and an empty cluster state.

        :param UUID local_uuid: The node identifier to give the to the
            ``BlockDeviceDeployer``.
        :param unicode local_hostname: The node IP to give to the
            ``BlockDeviceDeployer``.
        :param desired_configuration: As accepted by
            ``IDeployer.calculate_changes``.

        :return: The return value of ``BlockDeviceDeployer.calculate_changes``.
        """
        # It is expected that someone will have merged local state into cluster
        # state.
        current_cluster_state = DeploymentState(nodes={local_state})

        deployer = create_blockdevicedeployer(
            self, node_uuid=local_uuid, hostname=local_hostname,
        )

        return deployer.calculate_changes(
            desired_configuration, current_cluster_state
        )

    def test_match_configuration_to_state_of_datasets(self):
        """
        ``BlockDeviceDeployer.calculate_changes`` does not yield a
        ``CreateBlockDeviceDataset`` change if a dataset with the same ID
        exists with different metadata.
        """
        expected_hostname = u'192.0.2.123'
        expected_dataset_id = unicode(uuid4())

        local_state = NodeState(
            hostname=expected_hostname,
            uuid=uuid4(),
            paths={
                expected_dataset_id: FilePath(b"/flocker").child(
                    expected_dataset_id.encode("ascii")),
            },
            manifestations={
                expected_dataset_id:
                Manifestation(
                    primary=True,
                    dataset=Dataset(
                        dataset_id=expected_dataset_id,
                        maximum_size=REALISTIC_BLOCKDEVICE_SIZE,
                        # Dataset state will always have empty metadata and
                        # deleted will always be False.
                        metadata={},
                        deleted=False,
                    ),
                ),
            },
        )

        # Give the dataset some metadata in the configuration, thus diverging
        # it from the representation in local_state.
        desired_configuration = Deployment(nodes=[Node(
            hostname=expected_hostname,
            uuid=local_state.uuid,
            manifestations=local_state.manifestations.transform(
                (expected_dataset_id, "dataset", "metadata"),
                {u"name": u"my_volume"}
            ))])
        actual_changes = self._calculate_changes(
            local_state.uuid,
            expected_hostname,
            local_state,
            desired_configuration
        )

        expected_changes = in_parallel(changes=[])

        self.assertEqual(expected_changes, actual_changes)


class BlockDeviceDeployerDetachCalculateChangesTests(
        SynchronousTestCase, ScenarioMixin
):
    def test_detach_manifestation(self):
        """
        ``BlockDeviceDeployer.calculate_changes`` recognizes a volume that is
        attached but not mounted which is not associated with a dataset
        configured to have a manifestation on the deployer's node and returns a
        state change to detach the volume.
        """
        # Give it a state that says it has no manifestations but it does have
        # some attached volumes.
        node_state = NodeState(
            uuid=self.NODE_UUID, hostname=self.NODE,
            applications={},
            used_ports=set(),
            manifestations={},
            devices={self.DATASET_ID: FilePath(b"/dev/xda")},
        )

        # Give it a configuration that says no datasets should be manifest on
        # the deployer's node.
        node_config = to_node(node_state)

        assert_calculated_changes(
            self, node_state, node_config,
            {Dataset(dataset_id=unicode(self.DATASET_ID))},
            in_parallel(changes=[DetachVolume(dataset_id=self.DATASET_ID)])
        )


class BlockDeviceDeployerResizeCalculateChangesTests(
        SynchronousTestCase, ScenarioMixin
):
    """
    Tests for ``BlockDeviceDeployer.calculate_changes`` in the cases relating
    to resizing a dataset.
    """
    def _maximum_size_change_test(self, size_factor):
        """
        Assert that if the size of an existing dataset is changed by the
        configuration, ``BlockDeviceDeployer.calculate_changes`` computes a
        ``ResizeBlockDeviceDataset`` which will change that dataset's size to
        the size in the configuration.

        :param size_factor: A multiplier to apply to the current size of the
            dataset to determine the new size that will appear in the
            configuration used by the test.  For example, a value greater than
            1 to test growing and a value between 0 and 1 to test shrinking.

        :raise: A test-failing exception if a change to resize the dataset to
            its new size is not calculated.
        """
        new_size = int(REALISTIC_BLOCKDEVICE_SIZE * size_factor)
        local_state = self.ONE_DATASET_STATE
        local_config = to_node(local_state).transform(
            ["manifestations", unicode(self.DATASET_ID), "dataset",
             "maximum_size"],
            new_size,
        )

        assert_calculated_changes(
            self, local_state, local_config, set(),
            in_parallel(changes=[
                ResizeBlockDeviceDataset(
                    dataset_id=self.DATASET_ID,
                    size=new_size,
                )]
            )
        )

    def test_maximum_size_increased(self):
        """
        ``BlockDeviceDeployer.calculate_changes`` returns a
        ``ResizeBlockDeviceDataset`` state change operation if the
        ``maximum_size`` of the configured ``Dataset`` is larger than the size
        reported in the local node state.
        """
        self._maximum_size_change_test(2)

    def test_maximum_size_decreased(self):
        """
        ``BlockDeviceDeployer.calculate_changes`` returns a
        ``ResizeBlockDeviceDataset`` state change operation if the
        ``maximum_size`` of the configured ``Dataset`` is smaller than the size
        reported in the local node state.
        """
        self._maximum_size_change_test(0.5)

    def test_multiple_resize(self):
        """
        ``BlockDeviceDeployer.calculate_changes`` returns a
        ``ResizeBlockDeviceDataset`` state change operation for each configured
        dataset which has a different maximum_size in the local state.
        """
        dataset_id = uuid4()
        dataset = Dataset(
            dataset_id=dataset_id,
            maximum_size=REALISTIC_BLOCKDEVICE_SIZE * 2
        )
        manifestation = Manifestation(dataset=dataset, primary=True)
        # Put another dataset into the state.
        local_state = self.ONE_DATASET_STATE.transform(
            ["manifestations", unicode(dataset_id)], manifestation
        )
        local_config = to_node(local_state).transform(
            ["manifestations", match_anything, "dataset"],
            lambda dataset: dataset.set(maximum_size=dataset.maximum_size * 2)
        )

        assert_calculated_changes(
            self, local_state, local_config, set(),
            in_parallel(changes=[
                ResizeBlockDeviceDataset(
                    dataset_id=dataset_id,
                    size=REALISTIC_BLOCKDEVICE_SIZE * 4,
                ),
                ResizeBlockDeviceDataset(
                    dataset_id=self.DATASET_ID,
                    size=REALISTIC_BLOCKDEVICE_SIZE * 2,
                ),
            ])
        )


class BlockDeviceInterfaceTests(SynchronousTestCase):
    """
    Tests for ``IBlockDeviceAPI`` and ``IBlockDeviceAsyncAPI``.
    """
    def test_names(self):
        """
        The two interfaces have all of the same names defined.
        """
        self.assertItemsEqual(
            list(IBlockDeviceAPI.names()),
            list(IBlockDeviceAsyncAPI.names()),
        )

    def test_same_signatures(self):
        """
        Methods of the two interfaces all have the same signature.
        """
        def parts(method):
            return (
                method.positional, method.kwargs,
                method.required, method.varargs
            )

        names = list(IBlockDeviceAPI.names())
        self.assertItemsEqual(
            list(parts(IBlockDeviceAPI[name]) for name in names),
            list(parts(IBlockDeviceAsyncAPI[name]) for name in names),
        )


class IBlockDeviceAPITestsMixin(object):
    """
    Tests to perform on ``IBlockDeviceAPI`` providers.
    """
    this_node = None

    def test_interface(self):
        """
        ``api`` instances provide ``IBlockDeviceAPI``.
        """
        self.assertTrue(
            verifyObject(IBlockDeviceAPI, self.api)
        )

    def test_storage_backend_id_unicode(self):
        """
        ``storage_backend_id`` returns a ``unicode`` string.
        """
        self.assertIsInstance(self.this_node, unicode)

    def test_storage_backend_id_nonempty(self):
        """
        ``storage_backend_id`` returns a non-empty string.
        """
        self.assertNotEqual(u"", self.this_node)

    def test_list_volume_empty(self):
        """
        ``list_volumes`` returns an empty ``list`` if no block devices have
        been created.
        """
        self.assertEqual([], self.api.list_volumes())

    def test_created_is_listed(self):
        """
        ``create_volume`` returns a ``BlockDeviceVolume`` that is returned by
        ``list_volumes``.
        """
        dataset_id = uuid4()
        new_volume = self.api.create_volume(
            dataset_id=dataset_id,
            size=REALISTIC_BLOCKDEVICE_SIZE)
        self.assertIn(new_volume, self.api.list_volumes())

    def test_listed_volume_attributes(self):
        """
        ``list_volumes`` returns ``BlockDeviceVolume`` s that have the same
        dataset_id and size as was passed to ``create_volume``.
        """
        expected_dataset_id = uuid4()
        self.api.create_volume(
            dataset_id=expected_dataset_id,
            size=REALISTIC_BLOCKDEVICE_SIZE
        )
        [listed_volume] = self.api.list_volumes()
        self.assertEqual(
            (expected_dataset_id, REALISTIC_BLOCKDEVICE_SIZE),
            (listed_volume.dataset_id, listed_volume.size)
        )

    def test_created_volume_attributes(self):
        """
        ``create_volume`` returns a ``BlockDeviceVolume`` that has a dataset_id
        and a size.
        """
        expected_dataset_id = uuid4()
        new_volume = self.api.create_volume(
            dataset_id=expected_dataset_id,
            size=REALISTIC_BLOCKDEVICE_SIZE
        )
        self.assertEqual(
            (expected_dataset_id, REALISTIC_BLOCKDEVICE_SIZE),
            (new_volume.dataset_id, new_volume.size)
        )

    def test_attach_unknown_volume(self):
        """
        An attempt to attach an unknown ``BlockDeviceVolume`` raises
        ``UnknownVolume``.
        """
        self.assertRaises(
            UnknownVolume,
            self.api.attach_volume,
            blockdevice_id=unicode(uuid4()),
            storage_backend_id=self.this_node,
        )

    def test_attach_attached_volume(self):
        """
        An attempt to attach an already attached ``BlockDeviceVolume`` raises
        ``AlreadyAttachedVolume``.
        """
        dataset_id = uuid4()

        new_volume = self.api.create_volume(
            dataset_id=dataset_id,
            size=REALISTIC_BLOCKDEVICE_SIZE
        )
        attached_volume = self.api.attach_volume(
            new_volume.blockdevice_id, storage_backend_id=self.this_node,
        )

        self.assertRaises(
            AlreadyAttachedVolume,
            self.api.attach_volume,
            blockdevice_id=attached_volume.blockdevice_id,
            storage_backend_id=self.this_node,
        )

    def test_attach_elsewhere_attached_volume(self):
        """
        An attempt to attach a ``BlockDeviceVolume`` already attached to
        another host raises ``AlreadyAttachedVolume``.
        """
        # This is a hack.  We don't know any other IDs though.
        another_node = self.this_node + u"-different"

        new_volume = self.api.create_volume(
            dataset_id=uuid4(),
            size=REALISTIC_BLOCKDEVICE_SIZE
        )
        attached_volume = self.api.attach_volume(
            new_volume.blockdevice_id,
            storage_backend_id=self.this_node,
        )

        self.assertRaises(
            AlreadyAttachedVolume,
            self.api.attach_volume,
            blockdevice_id=attached_volume.blockdevice_id,
            storage_backend_id=another_node,
        )

    def test_attach_unattached_volume(self):
        """
        An unattached ``BlockDeviceVolume`` can be attached.
        """
        dataset_id = uuid4()
        new_volume = self.api.create_volume(
            dataset_id=dataset_id,
            size=REALISTIC_BLOCKDEVICE_SIZE
        )
        expected_volume = BlockDeviceVolume(
            blockdevice_id=new_volume.blockdevice_id,
            size=new_volume.size,
            storage_backend_id=self.this_node,
            dataset_id=dataset_id
        )
        attached_volume = self.api.attach_volume(
            blockdevice_id=new_volume.blockdevice_id,
            storage_backend_id=self.this_node,
        )
        self.assertEqual(expected_volume, attached_volume)

    def test_attached_volume_listed(self):
        """
        An attached ``BlockDeviceVolume`` is listed.
        """
        dataset_id = uuid4()
        new_volume = self.api.create_volume(
            dataset_id=dataset_id,
            size=REALISTIC_BLOCKDEVICE_SIZE
        )
        expected_volume = BlockDeviceVolume(
            blockdevice_id=new_volume.blockdevice_id,
            size=new_volume.size,
            storage_backend_id=self.this_node,
            dataset_id=dataset_id,
        )
        self.api.attach_volume(
            blockdevice_id=new_volume.blockdevice_id,
            storage_backend_id=self.this_node,
        )
        self.assertEqual([expected_volume], self.api.list_volumes())

    def test_list_attached_and_unattached(self):
        """
        ``list_volumes`` returns both attached and unattached
        ``BlockDeviceVolume``s.
        """
        new_volume1 = self.api.create_volume(
            dataset_id=uuid4(),
            size=REALISTIC_BLOCKDEVICE_SIZE
        )
        new_volume2 = self.api.create_volume(
            dataset_id=uuid4(),
            size=REALISTIC_BLOCKDEVICE_SIZE
        )
        attached_volume = self.api.attach_volume(
            blockdevice_id=new_volume2.blockdevice_id,
            storage_backend_id=self.this_node,
        )
        self.assertItemsEqual(
            [new_volume1, attached_volume],
            self.api.list_volumes()
        )

    def test_multiple_volumes_attached_to_host(self):
        """
        ``attach_volume`` can attach multiple block devices to a single host.
        """
        volume1 = self.api.create_volume(
            dataset_id=uuid4(),
            size=REALISTIC_BLOCKDEVICE_SIZE
        )
        volume2 = self.api.create_volume(
            dataset_id=uuid4(),
            size=REALISTIC_BLOCKDEVICE_SIZE
        )
        attached_volume1 = self.api.attach_volume(
            volume1.blockdevice_id, storage_backend_id=self.this_node,
        )
        attached_volume2 = self.api.attach_volume(
            volume2.blockdevice_id, storage_backend_id=self.this_node,
        )

        self.assertItemsEqual(
            [attached_volume1, attached_volume2],
            self.api.list_volumes()
        )

    def test_get_device_path_unknown_volume(self):
        """
        ``get_device_path`` raises ``UnknownVolume`` if the supplied
        ``blockdevice_id`` has not been created.
        """
        unknown_blockdevice_id = unicode(uuid4())
        exception = self.assertRaises(
            UnknownVolume,
            self.api.get_device_path,
            unknown_blockdevice_id
        )
        self.assertEqual(unknown_blockdevice_id, exception.blockdevice_id)

    def test_get_device_path_unattached_volume(self):
        """
        ``get_device_path`` raises ``UnattachedVolume`` if the supplied
        ``blockdevice_id`` corresponds to an unattached volume.
        """
        new_volume = self.api.create_volume(
            dataset_id=uuid4(),
            size=REALISTIC_BLOCKDEVICE_SIZE
        )
        exception = self.assertRaises(
            UnattachedVolume,
            self.api.get_device_path,
            new_volume.blockdevice_id
        )
        self.assertEqual(new_volume.blockdevice_id, exception.blockdevice_id)

    def test_get_device_path_device(self):
        """
        ``get_device_path`` returns a ``FilePath`` to the device representing
        the attached volume.
        """
        new_volume = self.api.create_volume(
            dataset_id=uuid4(),
            size=REALISTIC_BLOCKDEVICE_SIZE
        )
        attached_volume = self.api.attach_volume(
            new_volume.blockdevice_id,
            storage_backend_id=self.this_node,
        )
        device_path = self.api.get_device_path(attached_volume.blockdevice_id)
        self.assertTrue(
            device_path.isBlockDevice(),
            u"Not a block device. Path: {!r}".format(device_path)
        )

    def test_get_device_path_device_repeatable_results(self):
        """
        ``get_device_path`` returns the same ``FilePath`` for the volume device
        when called multiple times.
        """
        new_volume = self.api.create_volume(
            dataset_id=uuid4(),
            size=REALISTIC_BLOCKDEVICE_SIZE
        )
        attached_volume = self.api.attach_volume(
            new_volume.blockdevice_id,
            storage_backend_id=self.this_node,
        )

        device_path1 = self.api.get_device_path(attached_volume.blockdevice_id)
        device_path2 = self.api.get_device_path(attached_volume.blockdevice_id)

        self.assertEqual(device_path1, device_path2)

    def test_destroy_unknown_volume(self):
        """
        ``destroy_volume`` raises ``UnknownVolume`` if the supplied
        ``blockdevice_id`` does not exist.
        """
        volume = self.api.create_volume(
            dataset_id=uuid4(),
            size=REALISTIC_BLOCKDEVICE_SIZE,
        )
        self.api.destroy_volume(volume.blockdevice_id)
        exception = self.assertRaises(
            UnknownVolume,
            self.api.destroy_volume, blockdevice_id=volume.blockdevice_id
        )
        self.assertEqual(exception.args, (volume.blockdevice_id,))

    def test_destroy_volume(self):
        """
        An unattached volume can be destroyed using ``destroy_volume``.
        """
        unrelated = self.api.create_volume(
            dataset_id=uuid4(),
            size=REALISTIC_BLOCKDEVICE_SIZE,
        )
        volume = self.api.create_volume(
            dataset_id=uuid4(),
            size=REALISTIC_BLOCKDEVICE_SIZE,
        )
        self.api.destroy_volume(volume.blockdevice_id)
        self.assertEqual([unrelated], self.api.list_volumes())

    def _destroyed_volume(self):
        """
        :return: A ``BlockDeviceVolume`` representing a volume which has been
            destroyed.
        """
        volume = self.api.create_volume(
            dataset_id=uuid4(), size=REALISTIC_BLOCKDEVICE_SIZE
        )
        self.api.destroy_volume(volume.blockdevice_id)
        return volume

    def test_destroy_destroyed_volume(self):
        """
        ``destroy_volume`` raises ``UnknownVolume`` if the supplied
        ``blockdevice_id`` was associated with a volume but that volume has
        been destroyed.
        """
        volume = self._destroyed_volume()
        exception = self.assertRaises(
            UnknownVolume,
            self.api.destroy_volume, blockdevice_id=volume.blockdevice_id
        )
        self.assertEqual(exception.args, (volume.blockdevice_id,))

    def test_detach_unknown_volume(self):
        """
        ``detach_volume`` raises ``UnknownVolume`` if the supplied
        ``blockdevice_id`` does not exist.
        """
        blockdevice_id = unicode(uuid4)
        exception = self.assertRaises(
            UnknownVolume,
            self.api.detach_volume, blockdevice_id=blockdevice_id
        )
        self.assertEqual(exception.args, (blockdevice_id,))

    def test_detach_detached_volume(self):
        """
        ``detach_volume`` raises ``UnattachedVolume`` if the supplied
        ``blockdevice_id`` is not attached to a host.
        """
        volume = self.api.create_volume(
            dataset_id=uuid4(), size=REALISTIC_BLOCKDEVICE_SIZE
        )
        exception = self.assertRaises(
            UnattachedVolume,
            self.api.detach_volume, volume.blockdevice_id
        )
        self.assertEqual(exception.args, (volume.blockdevice_id,))

    def test_detach_volume(self):
        """
        A volume that is attached becomes detached after ``detach_volume`` is
        called with its ``blockdevice_id``.
        """
        def fail_mount(device):
            mountpoint = FilePath(self.mktemp())
            mountpoint.makedirs()
            process = Popen(
                [b"mount", device_path.path, mountpoint.path],
                stdout=PIPE,
                stderr=STDOUT
            )
            output = process.stdout.read()
            process.wait()
            return output

        # Create an unrelated, attached volume that should be undisturbed.
        unrelated = self.api.create_volume(
            dataset_id=uuid4(), size=REALISTIC_BLOCKDEVICE_SIZE
        )
        unrelated = self.api.attach_volume(
            unrelated.blockdevice_id, storage_backend_id=self.this_node
        )

        # Create the volume we'll detach.
        volume = self.api.create_volume(
            dataset_id=uuid4(), size=REALISTIC_BLOCKDEVICE_SIZE
        )
        volume = self.api.attach_volume(
            volume.blockdevice_id, storage_backend_id=self.this_node
        )

        device_path = self.api.get_device_path(volume.blockdevice_id)

        attached_error = fail_mount(device_path)

        self.api.detach_volume(volume.blockdevice_id)

        self.assertEqual(
            {unrelated, volume.set(storage_backend_id=None)},
            set(self.api.list_volumes())
        )

        detached_error = fail_mount(device_path)

        # Make an incredibly indirect assertion to try to demonstrate we've
        # successfully detached the device.  The volume never had a filesystem
        # initialized on it so we couldn't mount it before when it was
        # attached.  Now that it's detached we still shouldn't be able to mount
        # it - but the reason we can't mount it should have changed.
        #
        # This isn't particularly great, no.
        self.assertNotEqual(attached_error, detached_error)

    def test_reattach_detached_volume(self):
        """
        A volume that has been detached can be re-attached.
        """
        # Create the volume we'll detach.
        volume = self.api.create_volume(
            dataset_id=uuid4(), size=REALISTIC_BLOCKDEVICE_SIZE
        )
        attached_volume = self.api.attach_volume(
            volume.blockdevice_id, storage_backend_id=self.this_node
        )
        self.api.detach_volume(volume.blockdevice_id)
        reattached_volume = self.api.attach_volume(
            volume.blockdevice_id, storage_backend_id=self.this_node
        )
        self.assertEqual(
            (attached_volume, [attached_volume]),
            (reattached_volume, self.api.list_volumes())
        )

    def test_attach_destroyed_volume(self):
        """
        ``attach_volume`` raises ``UnknownVolume`` when called with the
        ``blockdevice_id`` of a volume which has been destroyed.
        """
        volume = self._destroyed_volume()
        exception = self.assertRaises(
            UnknownVolume,
            self.api.attach_volume, volume.blockdevice_id,
            storage_backend_id=self.this_node,
        )
        self.assertEqual(exception.args, (volume.blockdevice_id,))

    def test_resize_unknown_volume(self):
        """
        ``resize_volume`` raises ``UnknownVolume`` if passed a
        ``blockdevice_id`` does not exist.
        """
        blockdevice_id = unicode(uuid4())
        exception = self.assertRaises(
            UnknownVolume,
            self.api.resize_volume,
            blockdevice_id=blockdevice_id,
            size=REALISTIC_BLOCKDEVICE_SIZE * 10,
        )
        self.assertEqual(exception.args, (blockdevice_id,))

    def test_resize_volume_listed(self):
        """
        ``resize_volume`` returns when the ``BlockDeviceVolume`` has been
        resized and ``list_volumes`` then reports the ``BlockDeviceVolume``
        with the new size.
        """
        unrelated_volume = self.api.create_volume(
            dataset_id=uuid4(),
            size=REALISTIC_BLOCKDEVICE_SIZE,
        )
        original_volume = self.api.create_volume(
            dataset_id=uuid4(),
            size=REALISTIC_BLOCKDEVICE_SIZE,
        )
        new_size = REALISTIC_BLOCKDEVICE_SIZE * 8
        self.api.resize_volume(original_volume.blockdevice_id, new_size)
        larger_volume = original_volume.set(size=new_size)

        self.assertItemsEqual(
            [unrelated_volume, larger_volume],
            self.api.list_volumes()
        )

    def test_resize_destroyed_volume(self):
        """
        ``resize_volume`` raises ``UnknownVolume`` if the supplied
        ``blockdevice_id`` was associated with a volume but that volume has
        been destroyed.
        """
        volume = self._destroyed_volume()
        exception = self.assertRaises(
            UnknownVolume,
            self.api.resize_volume,
            blockdevice_id=volume.blockdevice_id,
            size=REALISTIC_BLOCKDEVICE_SIZE,
        )
        self.assertEqual(exception.args, (volume.blockdevice_id,))

    def assert_foreign_volume(self, flocker_volume):
        """
        Assert that a volume does not belong to the API object under test.

        :param BlockDeviceVolume flocker_volume: A volume to check for
            membership.

        :raise: A test-failing exception if the volume is found in the list of
            volumes returned by the API object under test.

        :return: ``None`` if the volume is not found in the list of volumes
            returned by the API object under test.
        """
        self.assertNotIn(flocker_volume, self.api.list_volumes())


def make_iblockdeviceapi_tests(blockdevice_api_factory):
    """
    :returns: A ``TestCase`` with tests that will be performed on the
       supplied ``IBlockDeviceAPI`` provider.
    """
    class Tests(IBlockDeviceAPITestsMixin, SynchronousTestCase):
        def setUp(self):
            self.api = blockdevice_api_factory(test_case=self)
            self.this_node = self.api.storage_backend_id()

    return Tests


class IBlockDeviceAsyncAPITestsMixin(object):
    """
    Tests to perform on ``IBlockDeviceAsyncAPI`` providers.
    """
    def test_interface(self):
        """
        The API object provides ``IBlockDeviceAsyncAPI``.
        """
        self.assertTrue(
            verifyObject(IBlockDeviceAsyncAPI, self.api)
        )


def make_iblockdeviceasyncapi_tests(blockdeviceasync_api_factory):
    """
    :return: A ``TestCase`` with tests that will be performed on the supplied
        ``IBlockDeviceAsyncAPI`` provider.  These tests are not exhaustive
        because we currently assume ``make_iblockdeviceapi_tests`` will be used
        on the wrapped object.
    """
    class Tests(IBlockDeviceAsyncAPITestsMixin, SynchronousTestCase):
        def setUp(self):
            self.api = blockdeviceasync_api_factory(test_case=self)

    return Tests


class SyncToThreadedAsyncAPIAdapterTests(
    make_iblockdeviceasyncapi_tests(
        lambda test_case:
            _SyncToThreadedAsyncAPIAdapter(
                _reactor=None,
                _threadpool=None,
                # Okay to bypass loopbackblockdeviceapi_for_test here as long
                # as we don't call any methods on the object.  This lets these
                # tests run even as non-root.
                _sync=LoopbackBlockDeviceAPI.from_path(
                    root_path=test_case.mktemp(),
                    storage_backend_id=u"sync-threaded-tests",
                )
            )
    )
):
    """
    Tests for ``_SyncToThreadedAsyncAPIAdapter``.
    """


def losetup_detach(device_file):
    """
    Detach the supplied loopback ``device_file``.
    """
    check_output(['losetup', '--detach', device_file.path])


def losetup_detach_all(root_path):
    """
    Detach all loop devices associated with files contained in ``root_path``.

    :param FilePath root_path: A directory in which to search for loop device
        backing files.
    """
    for device_file, backing_file in _losetup_list():
        try:
            backing_file.segmentsFrom(root_path)
        except ValueError:
            pass
        else:
            losetup_detach(device_file)


def loopbackblockdeviceapi_for_test(test_case):
    """
    :returns: A ``LoopbackBlockDeviceAPI`` with a temporary root directory
        created for the supplied ``test_case``.
    """
    user_id = getuid()
    if user_id != 0:
        raise SkipTest(
            "``LoopbackBlockDeviceAPI`` uses ``losetup``, "
            "which requires root privileges. "
            "Required UID: 0, Found UID: {!r}".format(user_id)
        )

    root_path = test_case.mktemp()
    loopback_blockdevice_api = LoopbackBlockDeviceAPI.from_path(
        root_path=root_path,
        storage_backend_id=random_name(test_case),
    )
    test_case.addCleanup(detach_destroy_volumes, loopback_blockdevice_api)
    return loopback_blockdevice_api


class LoopbackBlockDeviceAPITests(
        make_iblockdeviceapi_tests(
            blockdevice_api_factory=loopbackblockdeviceapi_for_test
        )
):
    """
    Interface adherence Tests for ``LoopbackBlockDeviceAPI``.
    """


class LoopbackBlockDeviceAPIImplementationTests(SynchronousTestCase):
    """
    Implementation specific tests for ``LoopbackBlockDeviceAPI``.
    """
    def assertDirectoryStructure(self, directory):
        """
        Assert that the supplied ``directory`` has all the sub-directories
        required by ``LoopbackBlockDeviceAPI``.
        """
        attached_directory = directory.child(
            LoopbackBlockDeviceAPI._attached_directory_name
        )
        unattached_directory = directory.child(
            LoopbackBlockDeviceAPI._unattached_directory_name
        )

        LoopbackBlockDeviceAPI.from_path(
            root_path=directory.path,
            storage_backend_id=random_name(self),
        )

        self.assertTrue(
            (True, True),
            (attached_directory.exists(), unattached_directory.exists())
        )

    def setUp(self):
        self.api = loopbackblockdeviceapi_for_test(test_case=self)

    def test_initialise_directories(self):
        """
        ``from_path`` creates a directory structure if it doesn't already
        exist.
        """
        directory = FilePath(self.mktemp()).child('loopback')
        self.assertDirectoryStructure(directory)

    def test_initialise_directories_attached_exists(self):
        """
        ``from_path`` uses existing attached directory if present.
        """
        directory = FilePath(self.mktemp())
        attached_directory = directory.child(
            LoopbackBlockDeviceAPI._attached_directory_name
        )
        attached_directory.makedirs()
        self.assertDirectoryStructure(directory)

    def test_initialise_directories_unattached_exists(self):
        """
        ``from_path`` uses existing unattached directory if present.
        """
        directory = FilePath(self.mktemp())
        unattached_directory = directory.child(
            LoopbackBlockDeviceAPI._unattached_directory_name
        )
        unattached_directory.makedirs()
        self.assertDirectoryStructure(directory)

    def test_create_sparse(self):
        """
        ``create_volume`` creates sparse files.
        """
        # 1GB
        apparent_size = REALISTIC_BLOCKDEVICE_SIZE
        volume = self.api.create_volume(
            dataset_id=uuid4(),
            size=apparent_size
        )
        size = get_size_info(self.api, volume)

        self.assertEqual(
            (0, apparent_size),
            (size.actual, size.reported)
        )

    def test_resize_grow_sparse(self):
        """
        ``resize_volume`` extends backing files sparsely.
        """
        volume = self.api.create_volume(
            dataset_id=uuid4(), size=REALISTIC_BLOCKDEVICE_SIZE
        )
        apparent_size = volume.size * 2
        self.api.resize_volume(
            volume.blockdevice_id, apparent_size,
        )
        size = get_size_info(self.api, volume)
        self.assertEqual(
            (0, apparent_size),
            (size.actual, size.reported)
        )

    def test_resize_data_preserved(self):
        """
        ``resize_volume`` does not modify the data contained inside the backing
        file.
        """
        start_size = 1024 * 64
        end_size = start_size * 2
        volume = self.api.create_volume(dataset_id=uuid4(), size=start_size)
        backing_file = self.api._root_path.descendant(
            ['unattached', volume.blockdevice_id]
        )
        # Make up a bit pattern that seems kind of interesting.  Not being
        # particularly rigorous here.  Assuming any failures will be pretty
        # obvious.
        pattern = b"\x00\x0f\xf0\xff"
        expected_data = pattern * (start_size / len(pattern))

        # Make sure we didn't do something insane:
        self.assertEqual(len(expected_data), start_size)

        with backing_file.open("w") as fObj:
            fObj.write(expected_data)

        self.api.resize_volume(volume.blockdevice_id, end_size)

        with backing_file.open("r") as fObj:
            data_after_resize = fObj.read(start_size)

        self.assertEqual(expected_data, data_after_resize)

    def test_list_unattached_volumes(self):
        """
        ``list_volumes`` returns a ``BlockVolume`` for each unattached volume
        file.
        """
        expected_size = REALISTIC_BLOCKDEVICE_SIZE
        api = loopbackblockdeviceapi_for_test(test_case=self)
        expected_dataset_id = uuid4()
        blockdevice_volume = _blockdevicevolume_from_dataset_id(
            size=expected_size,
            dataset_id=expected_dataset_id,
        )
        with (api._root_path
              .child('unattached')
              .child(blockdevice_volume.blockdevice_id.encode('ascii'))
              .open('wb')) as f:
            f.truncate(expected_size)
        self.assertEqual([blockdevice_volume], api.list_volumes())

    def test_list_attached_volumes(self):
        """
        ``list_volumes`` returns a ``BlockVolume`` for each attached volume
        file.
        """
        expected_size = REALISTIC_BLOCKDEVICE_SIZE
        expected_dataset_id = uuid4()
        api = loopbackblockdeviceapi_for_test(test_case=self)
        this_node = api.storage_backend_id()

        blockdevice_volume = _blockdevicevolume_from_dataset_id(
            size=expected_size,
            storage_backend_id=this_node,
            dataset_id=expected_dataset_id,
        )

        host_dir = api._root_path.descendant([
            b'attached', this_node.encode("utf-8")
        ])
        host_dir.makedirs()
        with host_dir.child(blockdevice_volume.blockdevice_id).open('wb') as f:
            f.truncate(expected_size)

        self.assertEqual([blockdevice_volume], api.list_volumes())


class LosetupListTests(SynchronousTestCase):
    """
    Tests for ``_losetup_list_parse``.
    """
    def test_parse_empty(self):
        """
        An empty list is returned if there are no devices listed.
        """
        self.assertEqual([], _losetup_list_parse('\n'))

    def test_parse_one_line(self):
        """
        A pair of FilePaths are returned for device_file and backing_file.
        """
        input_text = '\n'.join([
            '/dev/loop0: []: (/tmp/rjw)',
            ''
        ])
        self.assertEqual(
            [(FilePath('/dev/loop0'), FilePath('/tmp/rjw'))],
            _losetup_list_parse(input_text)
        )

    def test_parse_multiple_lines(self):
        """
        A pair of FilePaths is returned for every loopback device on the
        system.
        """
        input_text = '\n'.join([
            '/dev/loop0: []: (/tmp/rjw)',
            '/dev/loop1: []: (/usr/share/virtualbox/VBoxGuestAdditions.iso)',
            ''
        ])
        self.assertEqual(
            [(FilePath('/dev/loop0'), FilePath('/tmp/rjw')),
             (FilePath('/dev/loop1'),
              FilePath('/usr/share/virtualbox/VBoxGuestAdditions.iso'))],
            _losetup_list_parse(input_text)
        )

    def test_remove_deleted_suffix(self):
        """
        Devices marked as ``(deleted)`` are listed.
        """
        input_text = '\n'.join([
            '/dev/loop0: []: (/tmp/rjw (deleted))',
            ''
        ])
        self.assertEqual(
            [(FilePath('/dev/loop0'), FilePath('/tmp/rjw'))],
            _losetup_list_parse(input_text)
        )

    def test_remove_inode(self):
        """
        Devices listed with their inode number (when run as root) are listed.
        """
        input_text = ''.join([
            '/dev/loop0: [0038]:723801 (/tmp/rjw)',
        ])
        self.assertEqual(
            [(FilePath('/dev/loop0'), FilePath('/tmp/rjw'))],
            _losetup_list_parse(input_text)
        )


def umount(device_file):
    """
    Unmount a filesystem.

    :param FilePath device_file: The device file that is mounted.
    """
    check_output(['umount', device_file.path])


def umount_all(root_path):
    """
    Unmount all devices with mount points contained in ``root_path``.

    :param FilePath root_path: A directory in which to search for mount points.
    """
    for partition in psutil.disk_partitions():
        try:
            FilePath(partition.mountpoint).segmentsFrom(root_path)
        except ValueError:
            pass
        else:
            umount(FilePath(partition.device))


def mountroot_for_test(test_case):
    """
    Create a mountpoint root directory and unmount any filesystems with mount
    points beneath that directory when the test exits.

    :param TestCase test_case: The ``TestCase`` which is being run.
    :returns: A ``FilePath`` for the newly created mount root.
    """
    mountroot = FilePath(test_case.mktemp())
    mountroot.makedirs()
    test_case.addCleanup(umount_all, mountroot)
    return mountroot


_ARBITRARY_VOLUME = BlockDeviceVolume(
    blockdevice_id=u"abcd",
    size=REALISTIC_BLOCKDEVICE_SIZE,
    dataset_id=uuid4(),
)


def _make_destroy_dataset():
    """
    Make a ``DestroyBlockDeviceDataset`` instance for
    ``make_istate_tests``.
    """
    return DestroyBlockDeviceDataset(
        dataset_id=_ARBITRARY_VOLUME.dataset_id,
    )


def multistep_change_log(parent, children):
    """
    Create an Eliot logging validation function which asserts that the given
    parent action is logged with the given children actions.

    :param ActionType parent: The type of an action that will be required.
    :param list children: The types of actions will be required to appear as
        children of ``parent``.

    :return: A two-argument callable suitable for use with
        ``validate_logging``.
    """
    def verify(self, logger):
        [parent_action] = LoggedAction.of_type(logger.messages, parent)
        children_actions = [
            LoggedAction.of_type(logger.messages, child_action)[0]
            for child_action
            in children
        ]
        self.assertEqual(children_actions, parent_action.children)
    return verify


class DestroyBlockDeviceDatasetInitTests(
    make_with_init_tests(
        DestroyBlockDeviceDataset,
        dict(dataset_id=uuid4()),
        dict(),
    )
):
    """
    Tests for ``DestroyBlockDeviceDataset`` initialization.
    """


class DestroyBlockDeviceDatasetTests(
    make_istatechange_tests(
        DestroyBlockDeviceDataset,
        # Avoid using the same instance, just provide the same value.
        lambda _uuid=uuid4(): dict(dataset_id=_uuid),
        lambda _uuid=uuid4(): dict(dataset_id=_uuid),
    )
):
    """
    Tests for ``DestroyBlockDeviceDataset``.
    """
    def test_dataset_id_must_be_uuid(self):
        """
        If the value given for ``dataset_id`` is not an instance of ``UUID``
        when initializing ``DestroyBlockDeviceDataset``, ``TypeError`` is
        raised.
        """
        self.assertRaises(
            TypeError, DestroyBlockDeviceDataset, dataset_id=object()
        )

    @validate_logging(multistep_change_log(
        DESTROY_BLOCK_DEVICE_DATASET,
        [UNMOUNT_BLOCK_DEVICE, DETACH_VOLUME, DESTROY_VOLUME]
    ))
    def test_run(self, logger):
        """
        After running ``DestroyBlockDeviceDataset``, its volume has been
        unmounted, detached, and destroyed.
        """
        self.patch(blockdevice, "_logger", logger)

        node = u"192.0.2.3"
        dataset_id = uuid4()

        deployer = create_blockdevicedeployer(self, hostname=node)
        api = deployer.block_device_api

        volume = api.create_volume(
            dataset_id=dataset_id, size=REALISTIC_BLOCKDEVICE_SIZE
        )
        volume = api.attach_volume(volume.blockdevice_id, node)
        device = api.get_device_path(volume.blockdevice_id)
        mountroot = mountroot_for_test(self)
        mountpoint = mountroot.child(unicode(dataset_id).encode("ascii"))
        mountpoint.makedirs()
        make_filesystem(device, block_device=True)
        mount(device, mountpoint)

        change = DestroyBlockDeviceDataset(dataset_id=dataset_id)
        self.successResultOf(run_state_change(change, deployer))

        # It's only possible to destroy a volume that's been detached.  It's
        # only possible to detach a volume that's been unmounted.  If the
        # volume doesn't exist, all three things we wanted to happen have
        # happened.
        self.assertEqual([], api.list_volumes())

    def test_destroy_nonexistent(self):
        """
        If there is no volume associated with the indicated ``dataset_id``,
        ``DestroyBlockDeviceDataset.run`` does nothing.
        """
        node = u"192.0.2.3"
        dataset_id = uuid4()
        api = loopbackblockdeviceapi_for_test(self)
        deployer = BlockDeviceDeployer(
            node_uuid=uuid4(),
            hostname=node,
            block_device_api=api,
        )
        change = DestroyBlockDeviceDataset(dataset_id=dataset_id)
        self.successResultOf(run_state_change(change, deployer))
        self.assertEqual([], api.list_volumes())


class CreateFilesystemInitTests(
    make_with_init_tests(
        CreateFilesystem,
        dict(volume=_ARBITRARY_VOLUME, filesystem=u"ext4"),
        dict(),
    )
):
    """
    Tests for ``CreateFilesystem`` initialization.
    """


class CreateFilesystemTests(
    make_istatechange_tests(
        CreateFilesystem,
        dict(volume=_ARBITRARY_VOLUME, filesystem=u"ext4"),
        dict(volume=_ARBITRARY_VOLUME, filesystem=u"btrfs"),
    )
):
    """
    Tests for ``CreateFilesystem``\ 's ``IStateChange`` implementation.

    See ``MountBlockDeviceTests`` for more ``CreateFilesystem`` tests.
    """


class MountBlockDeviceInitTests(
    make_with_init_tests(
        MountBlockDevice,
        dict(dataset_id=uuid4(), mountpoint=FilePath(b"/foo")),
        dict(),
    )
):
    """
    Tests for ``Mountblockdevice`` initialization.
    """


class _MountScenario(PRecord):
    """
    Setup tools for the tests defined on ``MountBlockDeviceTests``.

    This class serves as a central point for the handful of separate pieces of
    state that go into setting up a situation where it might be possible to
    mount something.  It also provides helpers for performing some of the
    external system interactions that might be necessary (such as creating a
    volume on the backend and initializing it with a filesystem).

    The factoring is dictated primarily by what makes it easy to write the
    tests with minimal duplication, nothing more.

    :ivar host: An identifier for the node to which a newly created volume will
        be attached.
    :ivar dataset_id: The dataset identifier associated with the volume that
        will be created.
    :ivar filesystem_type: The name of the filesystem with which the volume
        will be initialized (eg ``u"ext2"``).
    :ivar api: The ``IBlockDeviceAPI`` provider which will be used to create
        and attach a new volume.
    :ivar volume: The volume which is created.
    :ivar deployer: The ``BlockDeviceDeployer`` which will be passed to the
        ``IStateChange`` provider's ``run`` method.
    :ivar mountpoint: The filesystem location where the mount will be
        attempted.
    """
    host = field(type=unicode)
    dataset_id = field(type=UUID)
    filesystem_type = field(type=unicode)
    api = field()
    volume = field(type=BlockDeviceVolume)
    deployer = field(type=BlockDeviceDeployer)
    mountpoint = field(type=FilePath)

    @classmethod
    def generate(cls, case, mountpoint):
        """
        Create a new ``_MountScenario``.

        The scenario comes with a newly created volume attached to
        ``self.host`` and with a new ``self.filesystem_type`` filesystem.

        :param TestCase case: The running test case, used for temporary path
            generation.
        :param FilePath mountpoint: The location at which the mount attempt
            will eventually be made.

        :return: A new ``_MountScenario`` with attributes describing all of the
            state which has been set up.
        """
        host = u"192.0.7.8"
        filesystem_type = u"ext4"
        dataset_id = uuid4()
        api = loopbackblockdeviceapi_for_test(case)
        volume = api.create_volume(
            dataset_id=dataset_id, size=REALISTIC_BLOCKDEVICE_SIZE,
        )
        api.attach_volume(volume.blockdevice_id, host)

        deployer = BlockDeviceDeployer(
            node_uuid=uuid4(),
            hostname=host,
            block_device_api=api,
            mountroot=mountpoint.parent(),
        )

        return cls(
            host=host, dataset_id=dataset_id, filesystem_type=filesystem_type,
            api=api, volume=volume, deployer=deployer, mountpoint=mountpoint,
        )

    def create(self):
        """
        Create a filesystem on this scenario's volume.

        :return: A ``Deferred`` which fires when the filesystem has been
            created.
        """
        return run_state_change(
            CreateFilesystem(
                volume=self.volume, filesystem=self.filesystem_type
            ),
            self.deployer,
        )


class MountBlockDeviceTests(
    make_istatechange_tests(
        MountBlockDevice,
        dict(dataset_id=uuid4(), mountpoint=FilePath(b"/foo")),
        dict(dataset_id=uuid4(), mountpoint=FilePath(b"/bar")),
    )
):
    """
    Tests for ``MountBlockDevice``\ 's ``IStateChange`` implementation.
    """
    def _run_test(self, mountpoint):
        """
        Verify that ``MountBlockDevice.run`` mounts the filesystem from the
        block device for the attached volume it is given.
        """
        scenario = _MountScenario.generate(self, mountpoint)
        self.successResultOf(scenario.create())

        change = MountBlockDevice(
            dataset_id=scenario.dataset_id, mountpoint=scenario.mountpoint
        )
        return scenario, run_state_change(change, scenario.deployer)

    def _run_success_test(self, mountpoint):
        scenario, mount_result = self._run_test(mountpoint)
        self.successResultOf(mount_result)

        expected = (
            scenario.api.get_device_path(scenario.volume.blockdevice_id).path,
            mountpoint.path,
            scenario.filesystem_type,
        )
        mounted = list(
            (part.device, part.mountpoint, part.fstype)
            for part in psutil.disk_partitions()
        )
        self.assertIn(expected, mounted)

    def test_run(self):
        """
        ``CreateFilesystem.run`` initializes a block device with a filesystem
        which ``MountBlockDevice.run`` can then mount.
        """
        mountroot = mountroot_for_test(self)
        mountpoint = mountroot.child(b"mount-test")
        self._run_success_test(mountpoint)

    def test_mountpoint_exists(self):
        """
        It is not an error if the mountpoint given to ``MountBlockDevice``
        already exists.
        """
        mountroot = mountroot_for_test(self)
        mountpoint = mountroot.child(b"mount-test")
        mountpoint.makedirs()
        self._run_success_test(mountpoint)

    def test_mountpoint_error(self):
        """
        If the mountpoint is unusable, for example because it is a regular file
        instead of a directory, ``MountBlockDevice.run`` returns a ``Deferred``
        that fires with a ``Failure`` given the reason.
        """
        mountroot = mountroot_for_test(self)
        intermediate = mountroot.child(b"mount-error-test")
        intermediate.setContent(b"collision")
        mountpoint = intermediate.child(b"mount-test")
        scenario, mount_result = self._run_test(mountpoint)

        failure = self.failureResultOf(mount_result, OSError)
        self.assertEqual(ENOTDIR, failure.value.errno)


class UnmountBlockDeviceInitTests(
    make_with_init_tests(
        record_type=UnmountBlockDevice,
        kwargs=dict(dataset_id=uuid4()),
        expected_defaults=dict(),
    )
):
    """
    Tests for ``UnmountBlockDevice`` initialization.
    """


class UnmountBlockDeviceTests(
    make_istatechange_tests(
        UnmountBlockDevice,
        dict(dataset_id=uuid4()),
        dict(dataset_id=uuid4()),
    )
):
    """
    Tests for ``UnmountBlockDevice``.
    """
    @validate_logging(
        lambda self, logger:
            self.assertEqual(
                1,
                len(LoggedAction.of_type(
                    logger.messages, UNMOUNT_BLOCK_DEVICE
                ))
            )
    )
    def test_run(self, logger):
        """
        ``UnmountBlockDevice.run`` unmounts the filesystem / block device
        associated with the volume passed to it (association as determined by
        the deployer's ``IBlockDeviceAPI`` provider).
        """
        self.patch(blockdevice, "_logger", logger)

        node = u"192.0.2.1"
        dataset_id = uuid4()
        deployer = create_blockdevicedeployer(self, hostname=node)
        api = deployer.block_device_api
        volume = api.create_volume(
            dataset_id=dataset_id, size=REALISTIC_BLOCKDEVICE_SIZE
        )
        volume = api.attach_volume(volume.blockdevice_id, node)
        device = api.get_device_path(volume.blockdevice_id)
        mountroot = mountroot_for_test(self)
        mountpoint = mountroot.child(unicode(dataset_id).encode("ascii"))
        mountpoint.makedirs()
        make_filesystem(device, block_device=True)
        check_output([b"mount", device.path, mountpoint.path])

        change = UnmountBlockDevice(dataset_id=dataset_id)
        self.successResultOf(run_state_change(change, deployer))
        self.assertNotIn(
            device,
            list(
                FilePath(partition.device)
                for partition
                in psutil.disk_partitions()
            )
        )


class DetachVolumeInitTests(
    make_with_init_tests(
        record_type=DetachVolume,
        kwargs=dict(dataset_id=uuid4()),
        expected_defaults=dict(),
    )
):
    """
    Tests for ``DetachVolume`` initialization.
    """


class DetachVolumeTests(
    make_istatechange_tests(
        DetachVolume,
        dict(dataset_id=uuid4()),
        dict(dataset_id=uuid4()),
    )
):
    """
    Tests for ``DetachVolume``.
    """
    def test_run(self):
        """
        ``DetachVolume.run`` uses the deployer's ``IBlockDeviceAPI`` to detach
        its volume from the deployer's node.
        """
        dataset_id = uuid4()
        deployer = create_blockdevicedeployer(self, hostname=u"192.0.2.1")
        api = deployer.block_device_api
        volume = api.create_volume(
            dataset_id=dataset_id, size=REALISTIC_BLOCKDEVICE_SIZE
        )
        api.attach_volume(
            volume.blockdevice_id,
            storage_backend_id=api.storage_backend_id(),
        )

        change = DetachVolume(dataset_id=dataset_id)
        self.successResultOf(run_state_change(change, deployer))

        [listed_volume] = api.list_volumes()
        self.assertIs(None, listed_volume.storage_backend_id)


class DestroyVolumeInitTests(
    make_with_init_tests(
        DestroyVolume,
        dict(volume=_ARBITRARY_VOLUME),
        dict(),
    )
):
    """
    Tests for ``DestroyVolume`` initialization.
    """


class DestroyVolumeTests(
    make_istatechange_tests(
        DestroyVolume,
        dict(volume=_ARBITRARY_VOLUME),
        dict(volume=_ARBITRARY_VOLUME.set(blockdevice_id=u"wxyz")),
    )
):
    """
    Tests for ``DestroyVolume``.
    """
    def test_run(self):
        """
        ``DestroyVolume.run`` uses the deployer's ``IBlockDeviceAPI`` to
        destroy its volume.
        """
        node = u"192.0.2.1"
        dataset_id = uuid4()
        api = loopbackblockdeviceapi_for_test(self)
        volume = api.create_volume(
            dataset_id=dataset_id, size=REALISTIC_BLOCKDEVICE_SIZE
        )

        deployer = BlockDeviceDeployer(
            node_uuid=uuid4(),
            hostname=node,
            block_device_api=api,
        )

        change = DestroyVolume(volume=volume)
        self.successResultOf(change.run(deployer))

        self.assertEqual([], api.list_volumes())


class CreateBlockDeviceDatasetInitTests(
    make_with_init_tests(
        CreateBlockDeviceDataset,
        dict(
            dataset=Dataset(dataset_id=unicode(uuid4())),
            mountpoint=FilePath(b"/foo"),
        ),
        dict(),
    )
):
    """
    Tests for ``CreateBlockDeviceDataset`` initialization.
    """


class CreateBlockDeviceDatasetTests(
    make_istatechange_tests(
        CreateBlockDeviceDataset,
        lambda _uuid=uuid4(): dict(
            dataset=Dataset(dataset_id=unicode(_uuid)),
            mountpoint=FilePath(b"/foo"),
        ),
        lambda _uuid=uuid4(): dict(
            dataset=Dataset(dataset_id=unicode(_uuid)),
            mountpoint=FilePath(b"/bar"),
        ),
    )
):
    """
    Tests for ``CreateBlockDeviceDataset``.
    """
    def _create_blockdevice_dataset(self, dataset_id, maximum_size):
        """
        Call ``CreateBlockDeviceDataset.run`` with a ``BlockDeviceDeployer``.

        :param UUID dataset_id: The uuid4 identifier for the dataset which will
            be created.
        :param int maximum_size: The size, in bytes, of the dataset which will
            be created.
        :returns: A 3-tuple of:
            * ``BlockDeviceVolume`` created by the run operation
            * The ``FilePath`` of the device where the volume is attached.
            * The ``FilePath`` where the volume is expected to be mounted.
        """
        api = loopbackblockdeviceapi_for_test(self)
        mountroot = mountroot_for_test(self)
        expected_mountpoint = mountroot.child(
            unicode(dataset_id).encode("ascii")
        )

        deployer = BlockDeviceDeployer(
            node_uuid=uuid4(),
            hostname=u"192.0.2.10",
            block_device_api=api,
            mountroot=mountroot
        )

        dataset = Dataset(
            dataset_id=unicode(dataset_id),
            maximum_size=maximum_size,
        )

        change = CreateBlockDeviceDataset(
            dataset=dataset, mountpoint=expected_mountpoint
        )

        run_state_change(change, deployer)

        [volume] = api.list_volumes()
        device_path = api.get_device_path(volume.blockdevice_id)
        return (
            volume, device_path, expected_mountpoint, api.storage_backend_id()
        )

    def test_run_create(self):
        """
        ``CreateBlockDeviceDataset.run`` uses the ``IDeployer``\ 's API object
        to create a new volume.
        """
        dataset_id = uuid4()
        maximum_size = REALISTIC_BLOCKDEVICE_SIZE
        # Return the cloud_instance_id here
        (volume,
         device_path,
         expected_mountpoint,
         storage_backend_id) = self._create_blockdevice_dataset(
            dataset_id=dataset_id,
            maximum_size=maximum_size
        )

        expected_volume = _blockdevicevolume_from_dataset_id(
            dataset_id=dataset_id, storage_backend_id=storage_backend_id,
            size=maximum_size,
        )

        self.assertEqual(expected_volume, volume)

    def test_run_mkfs_and_mount(self):
        """
        ``CreateBlockDeviceDataset.run`` initializes the attached block device
        with an ext4 filesystem and mounts it.
        """
        dataset_id = uuid4()
        maximum_size = REALISTIC_BLOCKDEVICE_SIZE

        (volume,
         device_path,
         expected_mountpoint,
         storage_backend_id) = self._create_blockdevice_dataset(
            dataset_id=dataset_id,
            maximum_size=maximum_size
        )

        self.assertIn(
            (device_path.path, expected_mountpoint.path, b"ext4"),
            list(
                (partition.device, partition.mountpoint, partition.fstype)
                for partition
                in psutil.disk_partitions()
            )
        )


class ResizeBlockDeviceDatasetInitTests(
    make_with_init_tests(
        ResizeBlockDeviceDataset,
        dict(dataset_id=uuid4(), size=REALISTIC_BLOCKDEVICE_SIZE),
        dict(),
    )
):
    """
    Tests for ``ResizeBlockDeviceDataset`` initialization.
    """


class ResizeBlockDeviceDatasetTests(
    make_istatechange_tests(
        ResizeBlockDeviceDataset,
        lambda _uuid=uuid4(): dict(
            dataset_id=_uuid, size=REALISTIC_BLOCKDEVICE_SIZE
        ),
        lambda _uuid=uuid4(): dict(
            dataset_id=_uuid, size=REALISTIC_BLOCKDEVICE_SIZE
        ),
    )
):
    """
    Tests for ``ResizeBlockDeviceDataset``.
    """
    def test_dataset_id_required(self):
        """
        If ``dataset_id`` is not supplied when initializing
        ``ResizeBlockDeviceDataset``, ``InvariantException`` is raised.
        """
        self.assertRaises(
            InvariantException,
            ResizeBlockDeviceDataset, size=REALISTIC_BLOCKDEVICE_SIZE
        )

    def test_size_required(self):
        """
        If ``size`` is not supplied when initializing
        ``ResizeBlockDeviceDataset``, ``InvariantException`` is raised.
        """
        self.assertRaises(
            InvariantException,
            ResizeBlockDeviceDataset, dataset_id=uuid4()
        )

    def test_dataset_id_must_be_uuid(self):
        """
        If the value given for ``dataset_id`` is not an instance of ``UUID``
        when initializing ``ResizeBlockDeviceDataset``, ``TypeError`` is
        raised.
        """
        self.assertRaises(
            TypeError,
            ResizeBlockDeviceDataset,
            dataset_id=object(), size=REALISTIC_BLOCKDEVICE_SIZE
        )

    def test_size_must_be_int(self):
        """
        If the value given for ``size`` is not an instance of ``int`` when
        initializing ``ResizeBlockDeviceDataset``, ``TypeError`` is raised.
        """
        self.assertRaises(
            TypeError,
            ResizeBlockDeviceDataset,
            dataset_id=uuid4(), size=object()
        )

    def test_ordering(self):
        """
        Instances of ``ResizeBlockDeviceDataset`` are ordered as tuples
        consisting of their ``dataset_id`` and ``size`` fields would be.
        """
        uuids = sorted([uuid4(), uuid4()])
        a = ResizeBlockDeviceDataset(
            dataset_id=uuids[0],
            size=REALISTIC_BLOCKDEVICE_SIZE,
        )
        b = ResizeBlockDeviceDataset(
            dataset_id=uuids[1],
            size=REALISTIC_BLOCKDEVICE_SIZE,
        )
        c = ResizeBlockDeviceDataset(
            dataset_id=uuids[1],
            size=REALISTIC_BLOCKDEVICE_SIZE * 2,
        )
        resizes = [c, b, a]
        self.assertEqual([a, b, c], sorted(resizes))

    def _run_resize_test(self, logger, size_factor):
        """
        Assert that ``ResizeBlockDeviceDataset`` changes the size of the
        dataset's volume to the specified size.
        """
        self.patch(blockdevice, "_logger", logger)

        node = u"192.0.2.3"
        dataset_id = uuid4()
        deployer = create_blockdevicedeployer(self, hostname=node)
        api = deployer.block_device_api
        new_size = int(REALISTIC_BLOCKDEVICE_SIZE * size_factor)

        dataset = Dataset(
            dataset_id=dataset_id,
            maximum_size=REALISTIC_BLOCKDEVICE_SIZE,
        )
        creating = run_state_change(
            CreateBlockDeviceDataset(
                dataset=dataset,
                mountpoint=deployer._mountpath_for_manifestation(
                    Manifestation(dataset=dataset, primary=True),
                ),
            ),
            deployer,
        )

        def created(ignored):
            return run_state_change(
                ResizeBlockDeviceDataset(
                    dataset_id=dataset_id,
                    size=new_size,
                ),
                deployer,
            )
        resizing = creating.addCallback(created)

        def resized(ignored):
            [volume] = api.list_volumes()
            self.assertEqual(new_size, volume.size)
            # FLOC-1807 Make an assertion about filesystem size and mounted
            # state here, too.
        resizing.addCallback(resized)
        return resizing

    @validate_logging(multistep_change_log(
        RESIZE_BLOCK_DEVICE_DATASET,
        [UNMOUNT_BLOCK_DEVICE, DETACH_VOLUME, RESIZE_VOLUME, ATTACH_VOLUME,
         RESIZE_FILESYSTEM, MOUNT_BLOCK_DEVICE]
    ))
    def test_run_grow(self, logger):
        """
        After running ``ResizeBlockDeviceDataset`` configured with a size
        larger than the dataset's existing size, the dataset's volume has been
        increased in size.
        """
        return self._run_resize_test(logger, 2)

    @validate_logging(multistep_change_log(
        RESIZE_BLOCK_DEVICE_DATASET,
        [UNMOUNT_BLOCK_DEVICE, RESIZE_FILESYSTEM, DETACH_VOLUME, RESIZE_VOLUME,
         ATTACH_VOLUME, MOUNT_BLOCK_DEVICE]
    ))
    def test_run_shrink(self, logger):
        """
        After running ``ResizeBlockDeviceDataset`` configured with a size
        smaller than the dataset's existing size, the dataset's volume has been
        decreased in size.
        """
        return self._run_resize_test(logger, 0.5)


class ResizeVolumeInitTests(
    make_with_init_tests(
        ResizeVolume,
        dict(volume=_ARBITRARY_VOLUME, size=REALISTIC_BLOCKDEVICE_SIZE),
        dict(),
    )
):
    """
    Tests for ``ResizeVolume`` initialization.
    """


class ResizeVolumeTests(
    make_istatechange_tests(
        ResizeVolume,
        dict(volume=_ARBITRARY_VOLUME, size=REALISTIC_BLOCKDEVICE_SIZE * 2),
        dict(volume=_ARBITRARY_VOLUME, size=REALISTIC_BLOCKDEVICE_SIZE * 3),
    )
):
    """
    Tests for ``ResizeVolume``\ 's ``IStateChange`` implementation.
    """
    def test_run_grow(self):
        """
        ``ResizeVolume.run`` increases the size of the volume it refers to when
        its ``size`` is greater than the volume's current size.
        """
        dataset_id = uuid4()
        api = loopbackblockdeviceapi_for_test(self)
        volume = api.create_volume(
            dataset_id=dataset_id, size=REALISTIC_BLOCKDEVICE_SIZE,
        )
        deployer = BlockDeviceDeployer(
            node_uuid=uuid4(),
            hostname=u"192.0.7.8",
            block_device_api=api,
            mountroot=mountroot_for_test(self),
        )
        change = ResizeVolume(
            volume=volume, size=REALISTIC_BLOCKDEVICE_SIZE * 2
        )
        self.successResultOf(change.run(deployer))

        expected_volume = volume.set(size=REALISTIC_BLOCKDEVICE_SIZE * 2)
        self.assertEqual([expected_volume], api.list_volumes())


class AttachVolumeInitTests(
    make_with_init_tests(
        record_type=AttachVolume,
        kwargs=dict(dataset_id=uuid4()),
        expected_defaults=dict(),
    )
):
    """
    Tests for ``AttachVolume`` initialization.
    """


class AttachVolumeTests(
    make_istatechange_tests(
        AttachVolume,
        dict(dataset_id=uuid4()),
        dict(dataset_id=uuid4()),
    )
):
    """
    Tests for ``AttachVolume``\ 's ``IStateChange`` implementation.
    """
    def test_run(self):
        """
        ``AttachVolume.run`` attaches a volume to a host.
        """
        host = u"192.0.7.8"
        dataset_id = uuid4()
        deployer = create_blockdevicedeployer(self, hostname=host)
        api = deployer.block_device_api
        volume = api.create_volume(
            dataset_id=dataset_id, size=REALISTIC_BLOCKDEVICE_SIZE,
        )
        change = AttachVolume(dataset_id=dataset_id)
        self.successResultOf(run_state_change(change, deployer))

        expected_volume = volume.set(
            storage_backend_id=api.storage_backend_id()
        )
        self.assertEqual([expected_volume], api.list_volumes())

    def test_missing(self):
        """
        If no volume is associated with the ``AttachVolume`` instance's
        ``dataset_id``, ``AttachVolume.run`` returns a ``Deferred`` that fires
        with a ``Failure`` wrapping ``DatasetWithoutVolume``.
        """
        dataset_id = uuid4()
        deployer = create_blockdevicedeployer(self)
        change = AttachVolume(dataset_id=dataset_id)
        failure = self.failureResultOf(
            run_state_change(change, deployer), DatasetWithoutVolume
        )
        self.assertEqual(
            DatasetWithoutVolume(dataset_id=dataset_id), failure.value
        )


class ResizeFilesystemInitTests(
    make_with_init_tests(
        ResizeFilesystem,
        dict(volume=_ARBITRARY_VOLUME, size=REALISTIC_BLOCKDEVICE_SIZE),
        dict(),
    ),
):
    """
    Tests for ``ResizeFilesystem`` initialization.
    """


def get_filesystem_inodes(case, deployer, dataset_id):
    """
    Get the number of inodes in the filesystem associated with the given
    mountpoint.

    :param TestCase case: The running test method (used to resolve
        synchronously fired Deferreds).
    :param IDeployer deployer: A deployer to use to run changes.
    :param UUID dataset_id: An existing dataset the filesystem of which to
        inspect.

    :return: An ``int`` giving the number of inodes in the dataset's filesystem
        (via the ``f_files`` field of an ``os.statvfs`` result).
    """
    mountpoint = deployer.mountroot.child(b"resized-filesystem")
    case.successResultOf(
        run_state_change(
            MountBlockDevice(dataset_id=dataset_id, mountpoint=mountpoint),
            deployer
        ),
    )
    try:
        return statvfs(mountpoint.path).f_files
    finally:
        case.successResultOf(
            run_state_change(
                UnmountBlockDevice(dataset_id=dataset_id),
                deployer
            ),
        )


class ResizeFilesystemTests(
    make_istatechange_tests(
        ResizeFilesystem,
        dict(volume=_ARBITRARY_VOLUME, size=REALISTIC_BLOCKDEVICE_SIZE),
        dict(
            volume=_ARBITRARY_VOLUME.set(blockdevice_id=u"wxyz"),
            size=REALISTIC_BLOCKDEVICE_SIZE
        ),
    ),
):
    """
    Tests for ``ResizeFilesystem``\ 's ``IStateChange`` implementation.
    """
    def test_size_invariant(self):
        """
        ``ResizeFilesystem.size`` must be a multiple of 1024.
        """
        self.assertRaises(
            InvariantException,
            ResizeFilesystem,
            volume=_ARBITRARY_VOLUME, size=1025,
        )

    def _resize_test(self, size_factor):
        """
        Assert that ``ResizeFilesystem`` can change the size of an existing
        dataset's filesystem.

        :param size_factor: A multiplier to apply to the current size of the
            filesystem to determine the new size that ``ResizeFilesystem`` will
            be told to use.

        :raise: A test-failing exception if ``ResizeFilesystem`` produces a
            filesystem in which the number of inodes has not changed by a
            factor of ``size_factor``.
        """
        host = u"192.0.7.8"
        dataset_id = uuid4()

        filesystem = u"ext4"

        original_size = REALISTIC_BLOCKDEVICE_SIZE
        new_size = int(original_size * size_factor)

        deployer = create_blockdevicedeployer(self, hostname=host)
        api = deployer.block_device_api

        volume = api.create_volume(
            dataset_id=dataset_id, size=original_size,
        )
<<<<<<< HEAD
        filesystem = u"ext4"

        attach = AttachVolume(dataset_id=dataset_id)
        createfs = CreateFilesystem(volume=volume, filesystem=filesystem)
        mount = MountBlockDevice(dataset_id=dataset_id, mountpoint=mountpoint)
=======
        api.attach_volume(volume.blockdevice_id, host)
>>>>>>> bf18e5f1

        self.successResultOf(run_state_change(
            CreateFilesystem(
                volume=volume, filesystem=filesystem,
            ),
            deployer
        ))

        if new_size > original_size:
            api.detach_volume(volume.blockdevice_id)
            api.resize_volume(volume.blockdevice_id, new_size)
            api.attach_volume(volume.blockdevice_id, host)

        before = get_filesystem_inodes(self, deployer, dataset_id)

        # Test the state change.
        self.successResultOf(run_state_change(
            ResizeFilesystem(volume=volume, size=new_size),
            deployer
        ))

        after = get_filesystem_inodes(self, deployer, dataset_id)

        expected_inodes_after = float(size_factor * before)

        # The error should be less than one percent.  This is not an exact
        # comparison because it's really hard to accurately measure the size of
        # a filesystem, as it turns out.  Depending on irrelevant internal ext4
        # details, we can easily mispredict what it means to "double" the size
        # of a filesystem by as much as 4096 or 8192 inodes (which is how we're
        # measuring size because it seems to be the *least* inaccurate).  Maybe
        # this is because inodes get allocated to backup superblocks (just a
        # guess).  So: accept some error, as long as it's not much we probably
        # managed to accomplish the resize we wanted.
        self.assertLess(
            abs(after - expected_inodes_after) / expected_inodes_after,
            0.01,
            msg=(
                "Unexpected inode count. "
                "Before: {}, "
                "After: {}, "
                "Expected: {}.".format(
                    before, after, expected_inodes_after
                )
            )
        )

    def test_grow(self):
        """
        ``ResizeFilesystem`` increases the size of the filesystem on a block
        device if the ``size`` it is configured with is greater than the
        current size of the filesystem.
        """
        self._resize_test(2)

    def test_shrink(self):
        """
        ``ResizeFilesystem`` decreases the size of the filesystem on a block
        device if the ``size`` it is configured with is less than the current
        size of the filesystem.
        """
        self._resize_test(0.5)<|MERGE_RESOLUTION|>--- conflicted
+++ resolved
@@ -3028,7 +3028,6 @@
             filesystem in which the number of inodes has not changed by a
             factor of ``size_factor``.
         """
-        host = u"192.0.7.8"
         dataset_id = uuid4()
 
         filesystem = u"ext4"
@@ -3036,21 +3035,16 @@
         original_size = REALISTIC_BLOCKDEVICE_SIZE
         new_size = int(original_size * size_factor)
 
-        deployer = create_blockdevicedeployer(self, hostname=host)
+        deployer = create_blockdevicedeployer(self)
         api = deployer.block_device_api
+        this_node = api.storage_backend_id()
 
         volume = api.create_volume(
             dataset_id=dataset_id, size=original_size,
         )
-<<<<<<< HEAD
-        filesystem = u"ext4"
-
-        attach = AttachVolume(dataset_id=dataset_id)
-        createfs = CreateFilesystem(volume=volume, filesystem=filesystem)
-        mount = MountBlockDevice(dataset_id=dataset_id, mountpoint=mountpoint)
-=======
-        api.attach_volume(volume.blockdevice_id, host)
->>>>>>> bf18e5f1
+        api.attach_volume(
+            volume.blockdevice_id, storage_backend_id=this_node,
+        )
 
         self.successResultOf(run_state_change(
             CreateFilesystem(
@@ -3062,7 +3056,7 @@
         if new_size > original_size:
             api.detach_volume(volume.blockdevice_id)
             api.resize_volume(volume.blockdevice_id, new_size)
-            api.attach_volume(volume.blockdevice_id, host)
+            api.attach_volume(volume.blockdevice_id, this_node)
 
         before = get_filesystem_inodes(self, deployer, dataset_id)
 
