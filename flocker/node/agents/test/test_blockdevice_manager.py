--- conflicted
+++ resolved
@@ -3,10 +3,7 @@
 """
 Tests for ``flocker.node.agents.blockdevice_manager``.
 """
-<<<<<<< HEAD
-=======
-
->>>>>>> 9fea974a
+
 from subprocess import CalledProcessError
 from uuid import uuid4
 
