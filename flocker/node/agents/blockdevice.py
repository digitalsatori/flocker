--- conflicted
+++ resolved
@@ -8,11 +8,9 @@
 """
 
 from uuid import UUID, uuid4
-<<<<<<< HEAD
-from subprocess import check_output, CalledProcessError
-=======
+
 from subprocess import CalledProcessError, check_output, STDOUT
->>>>>>> 96c65500
+
 from stat import S_IRWXU, S_IRWXG, S_IRWXO
 from errno import EEXIST
 
