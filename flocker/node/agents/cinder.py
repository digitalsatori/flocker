# -*- test-case-name: flocker.node.agents.functional.test_cinder,flocker.node.agents.functional.test_cinder_behaviour -*- # noqa
# Copyright ClusterHQ Inc.  See LICENSE file for details.

"""
A Cinder implementation of the ``IBlockDeviceAPI``.
"""
from contextlib import contextmanager
from itertools import repeat
import json
import time
from uuid import UUID

from bitmath import Byte, GiB

from eliot import Message

from pyrsistent import PClass, field

from keystoneauth1.exceptions.catalog import EndpointNotFound
from keystoneclient.openstack.common.apiclient.exceptions import (
    HttpError as KeystoneHttpError,
)
from keystoneclient.auth import get_plugin_class
from keystoneclient.session import Session
from keystoneclient_rackspace.v2_0 import RackspaceAuth
from cinderclient.api_versions import get_api_version
from cinderclient.client import Client as CinderClient
from cinderclient.exceptions import NotFound as CinderClientNotFound
from novaclient.client import Client as NovaClient
from novaclient.exceptions import NotFound as NovaNotFound
from novaclient.exceptions import ClientException as NovaClientException

from twisted.python.filepath import FilePath
from twisted.python.components import proxyForInterface

from zope.interface import implementer, Interface

from ...common import (
    interface_decorator,
    poll_until,
    temporary_directory,
)
from .blockdevice import (
    IBlockDeviceAPI, BlockDeviceVolume, UnknownVolume, AlreadyAttachedVolume,
    UnattachedVolume, UnknownInstanceID, get_blockdevice_volume, ICloudAPI,
)
from .blockdevice_manager import LabelMounter, MountError
from ._logging import (
    NOVA_CLIENT_EXCEPTION, KEYSTONE_HTTP_ERROR,
    OPENSTACK_ACTION, CINDER_CREATE
)

# The key name used for identifying the Flocker cluster_id in the metadata for
# a volume.
CLUSTER_ID_LABEL = u'flocker-cluster-id'

# The key name used for identifying the Flocker dataset_id in the metadata for
# a volume.
DATASET_ID_LABEL = u'flocker-dataset-id'

# The longest time we're willing to wait for a Cinder API call to complete.
CINDER_TIMEOUT = 600

# The longest time we're willing to wait for a Cinder volume to be destroyed
CINDER_VOLUME_DESTRUCTION_TIMEOUT = 300

CONFIG_DRIVE_LABEL = u"config-2"
METADATA_RELATIVE_PATH = ['openstack', 'latest', 'meta_data.json']
<<<<<<< HEAD
METADATA_SERVICE_ENDPOINT = (b"169.254.169.254", 80)
=======
>>>>>>> 9fea974a


@contextmanager
def config_drive(label=CONFIG_DRIVE_LABEL):
    mountpoint = temporary_directory()
    mounter = LabelMounter(label=label)
    fs = None
    try:
        fs = mounter.mount(mountpoint, options=["ro"])
    except MountError as e:
        Message.new(
            message_type=(
                u"flocker:node:agents:blockdevice:openstack:"
                u"compute_instance_id:configdrive_not_available"),
            error_message=unicode(e),
        ).write()
        yield
    else:
        yield mountpoint
    finally:
        if fs:
            fs.unmount()
        mountpoint.remove()


def metadata_from_config_drive(config_drive_label=CONFIG_DRIVE_LABEL):
    """
    Attempt to retrieve metadata from config drive.
    """
    # Try config drive
    with config_drive(label=config_drive_label) as mountpoint:
        if mountpoint:
            metadata_file = mountpoint.descendant(METADATA_RELATIVE_PATH)
            try:
                content = metadata_file.getContent()
            except IOError as e:
                Message.new(
                    message_type=(
                        u"flocker:node:agents:blockdevice:openstack:"
                        u"compute_instance_id:metadata_file_not_found"),
                    error_message=unicode(e),
                ).write()
                return
            try:
                return json.loads(content)
            except ValueError as e:
                Message.new(
                    message_type=(
                        u"flocker:node:agents:blockdevice:openstack:"
                        u"compute_instance_id:metadata_file_not_json"),
                    error_message=unicode(e),
                ).write()
                return

<<<<<<< HEAD

def metadata_from_service(metadata_service_endpoint=METADATA_SERVICE_ENDPOINT):
    """
    Attempt to retrieve metadata from the Openstack metadata service.
    """
    import requests
    endpoint_url = "http://{}:{}/{}".format(
        metadata_service_endpoint[0],
        metadata_service_endpoint[1],
        "/".join(METADATA_RELATIVE_PATH),
    )
    try:
        response = requests.get(endpoint_url)
    except requests.exceptions.ConnectionError as e:
        Message.new(
            message_type=(
                u"flocker:node:agents:blockdevice:openstack:"
                u"compute_instance_id:metadataservice_not_available"),
            error_message=unicode(e),
        ).write()
        return None
    if response.ok:
        try:
            return response.json()
        except ValueError as e:
            Message.new(
                message_type=(
                    u"flocker:node:agents:blockdevice:openstack:"
                    u"compute_instance_id:metadata_file_not_json"),
                error_message=unicode(e),
            ).write()

=======
>>>>>>> 9fea974a

def _openstack_logged_method(method_name, original_name):
    """
    Run a method and log additional information about any exceptions that are
    raised.

    :param str method_name: The name of the method of the wrapped object to
        call.
    :param str original_name: The name of the attribute of self where the
        wrapped object can be found.

    :return: A function which will call the method of the wrapped object and do
        the extra exception logging.
    """
    def _run_with_logging(self, *args, **kwargs):
        original = getattr(self, original_name)
        method = getattr(original, method_name)

        # See https://clusterhq.atlassian.net/browse/FLOC-2054
        # for ensuring all method arguments are serializable.
        with OPENSTACK_ACTION(operation=[method_name, args, kwargs]):
            try:
                return method(*args, **kwargs)
            except NovaClientException as e:
                NOVA_CLIENT_EXCEPTION(
                    code=e.code,
                    message=e.message,
                    details=e.details,
                    request_id=e.request_id,
                    url=e.url,
                    method=e.method,
                ).write()
                raise
            except KeystoneHttpError as e:
                KEYSTONE_HTTP_ERROR(
                    code=e.http_status,
                    message=e.message,
                    details=e.details,
                    request_id=e.request_id,
                    url=e.url,
                    method=e.method,
                    response=e.response.text,
                ).write()
                raise
    return _run_with_logging


def auto_openstack_logging(interface, original):
    """
    Create a class decorator which will add OpenStack-specific exception
    logging versions versions of all of the methods on ``interface``.
    Specifically, some Nova and Cinder client exceptions will have all of their
    details logged any time they are raised.

    :param zope.interface.InterfaceClass interface: The interface from which to
        take methods.
    :param str original: The name of an attribute on instances of the decorated
        class.  The attribute should refer to a provider of ``interface``.
        That object will have all of its methods called with additional
        exception logging to make more details of the underlying OpenStack API
        calls available.

    :return: The class decorator.
    """
    return interface_decorator(
        "auto_openstack_logging",
        interface,
        _openstack_logged_method,
        original,
    )


class ICinderVolumeManager(Interface):
    """
    The parts of ``cinderclient.v1.volumes.VolumeManager`` that we use.
    See:
    https://github.com/openstack/python-cinderclient/blob/master/cinderclient/v1/volumes.py#L135
    """

    # The OpenStack Cinder API documentation says the size is in GB (multiples
    # of 10 ** 9 bytes).  Real world observations indicate size is actually in
    # GiB (multiples of 2 ** 30).  So this method is documented as accepting
    # GiB values.  https://bugs.launchpad.net/openstack-api-site/+bug/1456631
    def create(size, metadata=None, display_name=None):
        """
        Creates a volume.

        :param size: Size of volume in GiB
        :param metadata: Optional metadata to set on volume creation
        :param display_name: Optional name of the volume
        :rtype: :class:`Volume`
        """

    def list():
        """
        Lists all volumes.

        :rtype: list of :class:`Volume`
        """

    def delete(volume_id):
        """
        Delete a volume.

        :param volume_id: The ID of the volume to delete.

        :raise CinderNotFound: If no volume with the specified ID exists.

        :return: ``None``
        """

    def get(volume_id):
        """
        Retrieve information about an existing volume.

        :param volume_id: The ID of the volume about which to retrieve
            information.

        :return: A ``Volume`` instance describing the identified volume.
        :rtype: :class:`Volume`
        """

    def set_metadata(volume, metadata):
        """
        Update/Set a volumes metadata.

        :param volume: The :class:`Volume`.
        :param metadata: A list of keys to be set.
        """


class INovaVolumeManager(Interface):
    """
    The parts of ``novaclient.v2.volumes.VolumeManager`` that we use.
    See:
    https://github.com/openstack/python-novaclient/blob/master/novaclient/v2/volumes.py
    """
    def create_server_volume(server_id, volume_id, device):
        """
        Attach a volume identified by the volume ID to the given server ID.

        :param server_id: The ID of the server
        :param volume_id: The ID of the volume to attach.
        :param device: The device name
        :rtype: :class:`Volume`
        """

    def delete_server_volume(server_id, attachment_id):
        """
        Detach the volume identified by the volume ID from the given server ID.

        :param server_id: The ID of the server
        :param attachment_id: The ID of the volume to detach.
        """

    def get(volume_id):
        """
        Retrieve information about an existing volume.

        :param volume_id: The ID of the volume about which to retrieve
            information.

        :return: A ``Volume`` instance describing the identified volume.
        :rtype: :class:`Volume`
        """


class INovaServerManager(Interface):
    """
    The parts of ``novaclient.v2.servers.ServerManager`` that we use.
    See:
    https://github.com/openstack/python-novaclient/blob/master/novaclient/v2/servers.py
    """
    def list():
        """
        Get a list of servers.
        """


class TimeoutException(Exception):
    """
    A timeout on waiting for volume to reach destination end state.
    :param expected_volume: the volume we were waiting on
    :param desired_state: the new state we wanted the volume to have
    :param elapsed_time: how much time we had been waiting for the volume
        to change the state
    """
    def __init__(self, expected_volume, desired_state, elapsed_time):
        self.expected_volume = expected_volume
        self.desired_state = desired_state
        self.elapsed_time = elapsed_time

    def __str__(self):
        return (
            'Timed out while waiting for volume. '
            'Expected Volume: {!r}, '
            'Expected State: {!r}, '
            'Elapsed Time: {!r}'.format(
                self.expected_volume, self.desired_state, self.elapsed_time)
            )


class UnexpectedStateException(Exception):
    """
    An unexpected state was encountered by a volume as a result of operation.
    """
    def __init__(self, expected_volume, desired_state, unexpected_state):
        self.expected_volume = expected_volume
        self.desired_state = desired_state
        self.unexpected_state = unexpected_state

    def __str__(self):
        return (
            'Unexpected state while waiting for volume. '
            'Expected Volume: {!r}, '
            'Expected State: {!r}, '
            'Reached State: {!r}'.format(
                self.expected_volume, self.desired_state,
                self.unexpected_state)
            )


class VolumeStateMonitor:
    """
    Monitor a volume until it reaches a nominated state.
    :ivar ICinderVolumeManager volume_manager: An API for listing volumes.
    :ivar Volume expected_volume: The ``Volume`` to wait for.
    :ivar unicode desired_state: The ``Volume.status`` to wait for.
    :ivar transient_states: A sequence of valid intermediate states.
        The states must be listed in the order that are expected to occur.
    :ivar int time_limit: The maximum time, in seconds, to wait for the
        ``expected_volume`` to have ``desired_state``.
    :raises: UnexpectedStateException: If ``expected_volume`` enters an
        invalid state.
    :raises TimeoutException: If ``expected_volume`` with
        ``desired_state`` is not listed within ``time_limit``.
    :returns: The listed ``Volume`` that matches ``expected_volume``.
    """
    def __init__(self, volume_manager, expected_volume,
                 desired_state, transient_states=(),
                 time_limit=CINDER_TIMEOUT):
        self.volume_manager = volume_manager
        self.expected_volume = expected_volume
        self.desired_state = desired_state
        self.transient_states = transient_states
        self.time_limit = time_limit
        self.start_time = time.time()

    def reached_desired_state(self):
        """
        Test whether the desired state has been reached.

        Raise an exception if a non-valid state is reached or if the
        desired state is not reached within the supplied time limit.
        """
        try:
            existing_volume = self.volume_manager.get(self.expected_volume.id)
        except CinderClientNotFound:
            elapsed_time = time.time() - self.start_time
            if elapsed_time > self.time_limit:
                raise TimeoutException(
                    self.expected_volume, self.desired_state, elapsed_time)
            return None
        # Could miss the expected status because race conditions.
        # FLOC-1832
        current_state = existing_volume.status
        if current_state == self.desired_state:
            return existing_volume
        elif current_state in self.transient_states:
            # Once an intermediate state is reached, the prior
            # states become invalid.
            idx = self.transient_states.index(current_state)
            if idx > 0:
                self.transient_states = self.transient_states[idx:]
        else:
            raise UnexpectedStateException(
                self.expected_volume, self.desired_state, current_state)


def wait_for_volume_state(volume_manager, expected_volume, desired_state,
                          transient_states=(), time_limit=CINDER_TIMEOUT):
    """
    Wait for a ``Volume`` with the same ``id`` as ``expected_volume`` to be
    listed and to have a ``status`` value of ``desired_state``.
    :param ICinderVolumeManager volume_manager: An API for listing volumes.
    :param Volume expected_volume: The ``Volume`` to wait for.
    :param unicode desired_state: The ``Volume.status`` to wait for.
    :param transient_states: A sequence of valid intermediate states.
    :param int time_limit: The maximum time, in seconds, to wait for the
        ``expected_volume`` to have ``desired_state``.
    :raises: UnexpectedStateException: If ``expected_volume`` enters an
        invalid state.
    :raises TimeoutException: If ``expected_volume`` with
        ``desired_state`` is not listed within ``time_limit``.
    :returns: The listed ``Volume`` that matches ``expected_volume``.
    """
    waiter = VolumeStateMonitor(
        volume_manager, expected_volume, desired_state, transient_states,
        time_limit)
    return poll_until(waiter.reached_desired_state, repeat(1))


<<<<<<< HEAD
=======
def _extract_nova_server_addresses(addresses):
    """
    :param dict addresses: A ``dict`` mapping OpenStack network names
        to lists of address dictionaries in that network assigned to a
        server.
    :return: A ``set`` of all the IPv4 and IPv6 addresses from the
        ``addresses`` attribute of a ``Server``.
    """
    all_addresses = set()
    for _, addresses in addresses.items():
        for address_info in addresses:
            all_addresses.add(
                ipaddress_from_string(address_info['addr'])
            )

    return all_addresses


def _get_compute_id(local_ips, id_to_node_ips):
    """
    Compute the instance ID of the local machine.

    Expectation is that our local IPs intersect with one (only) of the
    remote nodes' sets of IPs.

    :param set local_ips: The local machine's IPs.
    :param id_to_node_ips: Mapping from instance IDs to sets of IPs, as
        reported by OpenStack.

    :return: Instance ID of local machine.
    """
    matching_instances = []
    for server_id, api_addresses in id_to_node_ips.items():
        if api_addresses.intersection(local_ips):
            matching_instances.append(server_id)

    # If we've got this correct there should only be one matching instance.
    # But we don't currently test this directly. See FLOC-2281.
    if len(matching_instances) == 1 and matching_instances[0]:
        return matching_instances[0]
    raise KeyError("Couldn't find matching node.")


>>>>>>> 9fea974a
def _nova_detach(nova_volume_manager, cinder_volume_manager,
                 server_id, cinder_volume):
    """
    Detach a Cinder volume from a Nova host and block until the volume has
    detached.

    :param nova_volume_manager: A ``nova.VolumManager``.
    :param cinder_volume_manager: A ``cinder.VolumManager``.
    :param server_id: The Nova server ID.
    :param cinder_volume: A cinder.Volume.
    """
    try:
        nova_volume_manager.delete_server_volume(
            server_id=server_id,
            attachment_id=cinder_volume.id
        )
    except NovaNotFound:
        raise UnattachedVolume(cinder_volume.id)

    # This'll blow up if the volume is deleted from elsewhere.  FLOC-1882.
    # Also note that we use the Cinder API here rather than the Nova API.
    # They may get out sync and it's the Cinder volume status that's important
    # if we are to successfully delete the volume next.
    wait_for_volume_state(
        volume_manager=cinder_volume_manager,
        expected_volume=cinder_volume,
        desired_state=u'available',
        transient_states=(u'in-use', u'detaching')
    )


@implementer(IBlockDeviceAPI)
@implementer(ICloudAPI)
class CinderBlockDeviceAPI(object):
    """
    A cinder implementation of ``IBlockDeviceAPI`` which creates block devices
    in an OpenStack cluster using Cinder APIs.
    """
    def __init__(self,
                 cinder_volume_manager,
                 nova_volume_manager, nova_server_manager,
                 cluster_id,
                 timeout=CINDER_VOLUME_DESTRUCTION_TIMEOUT,
                 time_module=None):
        """
        :param ICinderVolumeManager cinder_volume_manager: A client for
            interacting with Cinder API.
        :param INovaVolumeManager nova_volume_manager: A client for interacting
            with Nova volume API.
        :param INovaServerManager nova_server_manager: A client for interacting
            with Nova servers API.
        :param UUID cluster_id: An ID that will be included in the names of
            Cinder block devices in order to associate them with a particular
            Flocker cluster.
        """
        self.cinder_volume_manager = cinder_volume_manager
        self.nova_volume_manager = nova_volume_manager
        self.nova_server_manager = nova_server_manager
        self.cluster_id = cluster_id
        self._timeout = timeout
        if time_module is None:
            time_module = time
        self._time = time_module
        self._config_drive_label = CONFIG_DRIVE_LABEL
        self._metadata_service_endpoint = METADATA_SERVICE_ENDPOINT

    def allocation_unit(self):
        """
        1GiB is the minimum allocation unit described by the OpenStack
        Cinder API documentation.
         * http://developer.openstack.org/api-ref-blockstorage-v2.html#createVolume # noqa

        Some Cinder storage drivers may actually allocate more than
        this, but as long as the requested size is a multiple of this
        unit, the Cinder API will always report the size that was
        requested.
        """
        return int(GiB(1).to_Byte().value)

    def compute_instance_id(self):
        """
        Attempt to retrieve node UUID from the metadata in a config drive.
<<<<<<< HEAD
        """
        checkers = [
            lambda: metadata_from_config_drive(
                config_drive_label=self._config_drive_label
            ),
            lambda: metadata_from_service(
                metadata_service_endpoint=self._metadata_service_endpoint
            ),
        ]
        for checker in checkers:
            metadata = checker()
            if metadata:
                return metadata["uuid"]
        raise UnknownInstanceID(self)
=======
        Fall back to finging the ``ACTIVE`` Nova API server with an
        intersection of the IPv4 and IPv6 addresses on this node.
        """
        metadata = metadata_from_config_drive()
        if metadata:
            return metadata["uuid"]

        local_ips = get_all_ips()
        api_ip_map = {}
        id_to_node_ips = {}
        for server in self.nova_server_manager.list():
            # Servers which are not active will not have any IP addresses
            if server.status != u'ACTIVE':
                continue
            api_addresses = _extract_nova_server_addresses(server.addresses)
            id_to_node_ips[server.id] = api_addresses
            for ip in api_addresses:
                api_ip_map[ip] = server.id

        try:
            return _get_compute_id(local_ips, id_to_node_ips)
        except KeyError:
            # If there was no match, or if multiple matches were found, log an
            # error containing all the local and remote IPs.
            COMPUTE_INSTANCE_ID_NOT_FOUND(
                local_ips=local_ips, api_ips=api_ip_map
            ).write()
            raise UnknownInstanceID(self)
>>>>>>> 9fea974a

    def create_volume(self, dataset_id, size):
        """
        Create a block device using the ICinderVolumeManager.
        The cluster_id and dataset_id are stored as metadata on the volume.

        See:

        http://docs.rackspace.com/cbs/api/v1.0/cbs-devguide/content/POST_createVolume_v1__tenant_id__volumes_volumes.html
        """
        metadata = {
            CLUSTER_ID_LABEL: unicode(self.cluster_id),
            DATASET_ID_LABEL: unicode(dataset_id),
        }
        requested_volume = self.cinder_volume_manager.create(
            size=int(Byte(size).to_GiB().value),
            metadata=metadata,
            display_name="flocker-{}".format(dataset_id),
        )
        Message.new(message_type=CINDER_CREATE,
                    blockdevice_id=requested_volume.id).write()
        created_volume = wait_for_volume_state(
            volume_manager=self.cinder_volume_manager,
            expected_volume=requested_volume,
            desired_state=u'available',
            transient_states=(u'creating',),
        )
        return _blockdevicevolume_from_cinder_volume(
            cinder_volume=created_volume,
        )

    def list_volumes(self):
        """
        Return ``BlockDeviceVolume`` instances for all the Cinder Volumes that
        have the expected ``cluster_id`` in their metadata.

        See:

        http://docs.rackspace.com/cbs/api/v1.0/cbs-devguide/content/GET_getVolumesDetail_v1__tenant_id__volumes_detail_volumes.html
        """
        flocker_volumes = []
        for cinder_volume in self.cinder_volume_manager.list(detailed=True):
            if _is_cluster_volume(self.cluster_id, cinder_volume):
                flocker_volume = _blockdevicevolume_from_cinder_volume(
                    cinder_volume
                )
                flocker_volumes.append(flocker_volume)
        return flocker_volumes

    def attach_volume(self, blockdevice_id, attach_to):
        """
        Attach a volume to an instance using the Nova volume manager.
        """
        # The Cinder volume manager has an API for attaching volumes too.
        # However, it doesn't actually attach the volume: it only updates
        # internal state to indicate that the volume is attached!  Basically,
        # it is an implementation detail of how Nova attached volumes work and
        # no one outside of Nova has any business calling it.
        #
        # See
        # http://www.florentflament.com/blog/openstack-volume-in-use-although-vm-doesnt-exist.html
        unattached_volume = get_blockdevice_volume(self, blockdevice_id)
        if unattached_volume.attached_to is not None:
            raise AlreadyAttachedVolume(blockdevice_id)

        nova_volume = self.nova_volume_manager.create_server_volume(
            # Nova API expects an ID string not UUID.
            server_id=attach_to,
            volume_id=unattached_volume.blockdevice_id,
            # Have Nova assign a device file for us.
            device=None,
        )
        attached_volume = wait_for_volume_state(
            volume_manager=self.cinder_volume_manager,
            expected_volume=nova_volume,
            desired_state=u'in-use',
            transient_states=(u'available', u'attaching',),
        )

        attached_volume = unattached_volume.set('attached_to', attach_to)

        return attached_volume

    def detach_volume(self, blockdevice_id):
        try:
            cinder_volume = self.cinder_volume_manager.get(blockdevice_id)
        except CinderClientNotFound:
            raise UnknownVolume(blockdevice_id)
        server_id = _blockdevicevolume_from_cinder_volume(
            cinder_volume).attached_to

        _nova_detach(
            nova_volume_manager=self.nova_volume_manager,
            cinder_volume_manager=self.cinder_volume_manager,
            server_id=server_id,
            cinder_volume=cinder_volume,
        )

    def destroy_volume(self, blockdevice_id):
        """
        Detach Cinder volume identified by blockdevice_id.
        It will loop listing the volume until it is no longer there.
        if the volume is still there after the defined timeout,
        the function will just raise an exception and do nothing.

        :raises TimeoutException: If the volume is not deleted
            within the expected time. If that happens, it will be because after
            the timeout, the volume can still be listed. The volume will not
            be deleted unless further action is taken.
        """
        try:
            self.cinder_volume_manager.delete(blockdevice_id)
        except CinderClientNotFound:
            raise UnknownVolume(blockdevice_id)
        start_time = self._time.time()
        # Wait until the volume is not there or until the operation
        # timesout
        while(self._time.time() - start_time < self._timeout):
            try:
                self.cinder_volume_manager.get(blockdevice_id)
            except CinderClientNotFound:
                return
            self._time.sleep(1.0)
        # If the volume is not deleted, raise an exception
        raise TimeoutException(
            blockdevice_id,
            None,
            self._time.time() - start_time
        )

    def _get_device_path_virtio_blk(self, volume):
        """
        The virtio_blk driver allows a serial number to be assigned to virtual
        blockdevices.
        OpenStack will set a serial number containing the first 20
        characters of the Cinder block device ID.

        This was introduced in
        * https://github.com/openstack/nova/commit/3a47c02c58cefed0e230190b4bcef14527c82709  # noqa
        * https://bugs.launchpad.net/nova/+bug/1004328

        The udev daemon will read the serial number and create a
        symlink to the canonical virtio_blk device path.

        We do this because libvirt does not return the correct device path when
        additional disks have been attached using a client other than
        cinder. This is expected behaviour within Cinder and libvirt See
        https://bugs.launchpad.net/cinder/+bug/1387945 and
        http://libvirt.org/formatdomain.html#elementsDisks (target section)

        :param volume: The Cinder ``Volume`` which is attached.
        :returns: ``FilePath`` of the device created by the virtio_blk
            driver.
        """
        expected_path = FilePath(
            "/dev/disk/by-id/virtio-{}".format(volume.id[:20])
        )
        # Return the real path instead of the symlink to avoid two problems:
        #
        # 1. flocker-dataset-agent mounting volumes before udev has populated
        #    the by-id symlinks.
        # 2. Even if we mount with `/dev/disk/by-id/xxx`, the mounted
        #    filesystems are listed (in e.g. `/proc/mounts`) with the
        #    **target** (i.e. the real path) of the `/dev/disk/by-id/xxx`
        #    symlinks. This confuses flocker-dataset-agent (which assumes path
        #    equality is string equality), causing it to believe that
        #    `/dev/disk/by-id/xxx` has not been mounted, leading it to
        #    repeatedly attempt to mount the device.
        if expected_path.exists():
            return expected_path.realpath()
        else:
            raise UnattachedVolume(volume.id)

    def _get_device_path_api(self, volume):
        """
        Return the device path reported by the Cinder API.

        :param volume: The Cinder ``Volume`` which is attached.
        :returns: ``FilePath`` of the device created by the virtio_blk
            driver.
        """
        if volume.attachments:
            attachment = volume.attachments[0]
            if len(volume.attachments) > 1:
                # As far as we know you can not have more than one attachment,
                # but, perhaps we're wrong and there should be a test for the
                # multiple attachment case.  FLOC-1854.
                # Log a message if this ever happens.
                Message.new(
                    message_type=(
                        u'flocker:node:agents:blockdevice:openstack:'
                        u'get_device_path:'
                        u'unexpected_multiple_attachments'
                    ),
                    volume_id=unicode(volume.id),
                    attachment_devices=u','.join(
                        unicode(a['device']) for a in volume.attachments
                    ),
                ).write()
        else:
            raise UnattachedVolume(volume.id)

        return FilePath(attachment['device'])

    def get_device_path(self, blockdevice_id):
        """
        On Xen hypervisors (e.g. Rackspace) the Cinder API reports the correct
        device path. On Qemu / virtio_blk the actual device path may be
        different. So when we detect ``virtio_blk`` style device paths, we
        check the virtual disk serial number, which should match the first
        20 characters of the Cinder Volume UUID on platforms that we support.
        """
        try:
            cinder_volume = self.cinder_volume_manager.get(blockdevice_id)
        except CinderClientNotFound:
            raise UnknownVolume(blockdevice_id)

        device_path = self._get_device_path_api(cinder_volume)
        if _is_virtio_blk(device_path):
            device_path = self._get_device_path_virtio_blk(cinder_volume)

        return device_path

    # ICloudAPI:
    def list_live_nodes(self):
        return list(server.id for server in self.nova_server_manager.list()
                    if server.status == u'ACTIVE')

    def start_node(self, node_id):
        server = self.nova_server_manager.get(node_id)
        server.start()


def _is_virtio_blk(device_path):
    """
    Check whether the supplied device path is a virtio_blk device.

    We assume that virtio_blk device name always begin with `vd` whereas
    Xen devices begin with `xvd`.
    See https://www.kernel.org/doc/Documentation/devices.txt

    :param FilePath device_path: The device path returned by the Cinder API.
    :returns: ``True`` if it's a ``virtio_blk`` device, else ``False``.
    """
    return device_path.basename().startswith('vd')


def _is_cluster_volume(cluster_id, cinder_volume):
    """
    :param UUID cluster_id: The uuid4 of a Flocker cluster.
    :param Volume cinder_volume: The Volume with metadata to examine.
    :return: ``True`` if ``cinder_volume`` metadata has a
        ``CLUSTER_ID_LABEL`` value matching ``cluster_id`` else ``False``.
    """
    actual_cluster_id = cinder_volume.metadata.get(CLUSTER_ID_LABEL)
    if actual_cluster_id is not None:
        actual_cluster_id = UUID(actual_cluster_id)
        if actual_cluster_id == cluster_id:
            return True
    return False


def _blockdevicevolume_from_cinder_volume(cinder_volume):
    """
    :param Volume cinder_volume: The ``cinderclient.v1.volumes.Volume`` to
        convert.
    :returns: A ``BlockDeviceVolume`` based on values found in the supplied
        cinder Volume.
    """
    if cinder_volume.attachments:
        # There should only be one.  FLOC-1854.
        [attachment_info] = cinder_volume.attachments
        # Nova and Cinder APIs return ID strings. Convert to unicode.
        server_id = attachment_info['server_id'].decode("ascii")
    else:
        server_id = None

    return BlockDeviceVolume(
        blockdevice_id=unicode(cinder_volume.id),
        size=int(GiB(cinder_volume.size).to_Byte().value),
        attached_to=server_id,
        dataset_id=UUID(cinder_volume.metadata[DATASET_ID_LABEL])
    )


@auto_openstack_logging(ICinderVolumeManager, "_cinder_volumes")
class _LoggingCinderVolumeManager(object):

    def __init__(self, cinder_volumes):
        self._cinder_volumes = cinder_volumes


@auto_openstack_logging(INovaVolumeManager, "_nova_volumes")
class _LoggingNovaVolumeManager(PClass):
    _nova_volumes = field(mandatory=True)


@auto_openstack_logging(INovaServerManager, "_nova_servers")
class _LoggingNovaServerManager(PClass):
    _nova_servers = field(mandatory=True)


def _openstack_auth_from_config(auth_plugin='password', **config):
    """
    Create an OpenStack authentication plugin from the given configuration.

    :param str auth_plugin: The name of the authentication plugin to create.
    :param config: Parameters to supply to the authentication plugin.  The
        exact parameters depends on the authentication plugin selected.

    :return: The authentication object.
    """
    if auth_plugin == 'rackspace':
        plugin_class = RackspaceAuth
    else:
        plugin_class = get_plugin_class(auth_plugin)

    plugin_options = plugin_class.get_options()
    plugin_kwargs = {}
    for option in plugin_options:
        # option.dest is the python compatible attribute name in the plugin
        # implementation.
        # option.dest is option.name with hyphens replaced with underscores.
        if option.dest in config:
            plugin_kwargs[option.dest] = config[option.dest]

    return plugin_class(**plugin_kwargs)


def _openstack_verify_from_config(
        verify_peer=True, verify_ca_path=None, **config):
    """
    Create an OpenStack session from the given configuration.

    This turns a pair of options (a boolean indicating whether to
    verify, and a string for the path to the CA bundle) into a
    requests-style single value.

    If the ``verify_peer`` parameter is False, then no verification of
    the certificate will occur.  This setting is insecure!  Although the
    connections will be confidential, there is no authentication of the
    peer.  We're having a private conversation, but we don't know to
    whom we are speaking.

    If the ``verify_peer`` parameter is True (the default), then the
    certificate will be verified.

    If the ``verify_ca_path`` parameter is set, the certificate will be
    verified against the CA bundle at the path given by the
    ``verify_ca_path`` parameter.  This is useful for systems using
    self-signed certificates or private CA's.

    Otherwise, the certificate will be verified against the system CA's.
    This is useful for systems using well-known public CA's.

    :param bool verify_peer: Whether to check the peer's certificate.
    :param str verify_ca_path: Path to CA bundle.
    :param config: Other parameters in the config.

    :return: A verify option that can be passed to requests (and also to
        keystoneclient.session.Session)
    """
    if verify_peer:
        if verify_ca_path:
            verify = verify_ca_path
        else:
            verify = True
    else:
        verify = False

    return verify


def get_keystone_session(**config):
    """
    Create a Keystone session from a configuration stanza.

    :param dict config: Configuration necessary to authenticate a
        session for use with the CinderClient and NovaClient.

    :return: keystoneclient.Session
    """
    return Session(
        auth=_openstack_auth_from_config(**config),
        verify=_openstack_verify_from_config(**config)
        )


class Cinder1to2Adapter(proxyForInterface(ICinderVolumeManager, "_client_v2")):
    """
    Deal with an annoying difference in the method signature between
    cinderclient.client.{v1,v2}.volumes.VolumeManager
    """
    def create(self, size, metadata=None, display_name=None):
        """
        ``python-cinderclient.client.V1.VolumeManager.create`` uses
        display_name rather than name.
        """
        return self._client_v2.create(
            size=size,
            metadata=metadata,
            name=display_name
        )


def lazy_loading_proxy_for_interface(interface, loader):
    """
    Create a proxy for an interface which builds the wrapped object lazily.

    This is different than a normal ``proxyForInterface`` subclass in that the
    wrapped object is not supplied to the class initializer but instead
    generated lazily by the supplied ``loader`` function.

    :param Interface interface: The ``Interface`` describing the methods and
        attributes that will be available on te returned proxy.
    :param loader: A no-argument function which will be called to create the
        wrapped object the first time one of the proxied objects is accessed.
    :returns: The proxy object.
    """
    class LazyLoadingProxy(proxyForInterface(interface, "_original")):
        _cached_original = None

        def __init__(self):
            """
            The initializer of a class generated by ``proxyForInterface``
            expects the wrapped "original" object as an argument.  Overrride
            that here.
            """

        @property
        def _original(self):
            if self._cached_original is None:
                self._cached_original = loader()
            return self._cached_original
    return LazyLoadingProxy()


CINDER_API_METADATA_IN_PRIORITY_ORDER = (
    dict(version=2, adapter_v1=Cinder1to2Adapter),
    dict(version=1, adapter_v1=lambda client: client),
)

CINDER_V1_ADAPTERS = {
    v["version"]: v["adapter_v1"]
    for v in CINDER_API_METADATA_IN_PRIORITY_ORDER
}

CINDER_API_SUPPORTED_VERSIONS = tuple(
    v["version"] for v in CINDER_API_METADATA_IN_PRIORITY_ORDER
)


class CinderAPIVersionDetectionFailure(EnvironmentError):
    """
    Unable to connect to a supported version of the Cinder API.
    """
    _template = "CinderAPIVersionDetectionFailure(endpoint_errors={!r})"

    def __init__(self, endpoint_errors):
        self.endpoint_errors = endpoint_errors

    def __str__(self):
        return self._template.format(
            self.endpoint_errors,
        )

    __repr__ = __str__


def get_cinder_client(session, region):
    """
    Create a Cinder (volume) client from a Keystone session.

    Try Cinder V2 and Cinder V1 in order and return the first client to
    successfully complete a ``list`` API call.

    :param keystoneclient.Session session: Authenticated Keystone session.
    :param str region: Openstack region.
    :return: A ``cinderclient.Client``
    """
    endpoint_errors = []
    for version in CINDER_API_SUPPORTED_VERSIONS:
        client = CinderClient(
            version=version, session=session, region_name=region
        )
        try:
            client.volumes.list(limit=1, detailed=False)
        except EndpointNotFound as e:
            endpoint_errors.append(e)
            continue
        else:
            return client
    raise CinderAPIVersionDetectionFailure(endpoint_errors)


def get_nova_v2_client(session, region):
    """
    Create a Nova (compute) client from a Keystone session.

    :param keystoneclient.Session session: Authenticated Keystone session.
    :param str region: Openstack region.
    :return: A novaclient.Client
    """
    return NovaClient(
        session=session, region_name=region, version=2
    )


def cinder_from_configuration(region, cluster_id, **config):
    """
    Build a ``CinderBlockDeviceAPI`` using configuration and credentials
    in ``config``.

    :param str region: The Openstack region to access.
    :param cluster_id: The unique identifier for the cluster to access.
    :param config: A dictionary of configuration options for Openstack.
    """
    def lazy_cinder_loader():
        """
        Build the v1 or v2 ``ICinderVolumeManager`` wrapped for compatibility
        with the v1 API and wrapped to provide logging of API calls.
        This will be invoked by ``LazyLoadingProxy`` the first time an
        ``ICinderVolumeManager`` attribute is accessed.
        The reason for the lazy loading of the volume manager is so that the
        the cinder API version detection can delayed until the
        ``flocker-dataset-agent`` loop has started. And the reason for that is
        so that exceptions (e.g. keystone connection errors) that occur during
        the cinder API version detection, do not occur when the
        ``CinderBlockDeviceAPI`` is initialized and crash the process. This way
        errors will be caught by the loop and the cinder API version detection
        will be retried until it succeeds.

        :returns: The ``ICinderVolumeManager`` wrapper.
        """
        session = get_keystone_session(**config)
        # Force authentication here for a clearer stack trace if the keystone
        # endpoint is not accessible.
        session.get_token()
        cinder_client = get_cinder_client(
            session=session,
            region=region,
        )

        wrapped_cinder_volume_manager = _LoggingCinderVolumeManager(
            cinder_client.volumes
        )
        cinder_client_version = get_api_version(cinder_client.version)
        # Add a Cinder v1 adapter if necessary
        adapted_cinder_volume_manager = CINDER_V1_ADAPTERS[
            cinder_client_version.ver_major
        ](wrapped_cinder_volume_manager)

        return adapted_cinder_volume_manager

    lazy_cinder_volume_manager_proxy = lazy_loading_proxy_for_interface(
        interface=ICinderVolumeManager,
        loader=lazy_cinder_loader,
    )

    nova_client = get_nova_v2_client(
        session=get_keystone_session(**config),
        region=region,
    )

    logging_nova_volume_manager = _LoggingNovaVolumeManager(
        _nova_volumes=nova_client.volumes
    )
    logging_nova_server_manager = _LoggingNovaServerManager(
        _nova_servers=nova_client.servers
    )
    return CinderBlockDeviceAPI(
        cinder_volume_manager=lazy_cinder_volume_manager_proxy,
        nova_volume_manager=logging_nova_volume_manager,
        nova_server_manager=logging_nova_server_manager,
        cluster_id=cluster_id,
    )<|MERGE_RESOLUTION|>--- conflicted
+++ resolved
@@ -36,7 +36,7 @@
 from zope.interface import implementer, Interface
 
 from ...common import (
-    interface_decorator,
+    interface_decorator, get_all_ips, ipaddress_from_string,
     poll_until,
     temporary_directory,
 )
@@ -46,7 +46,7 @@
 )
 from .blockdevice_manager import LabelMounter, MountError
 from ._logging import (
-    NOVA_CLIENT_EXCEPTION, KEYSTONE_HTTP_ERROR,
+    NOVA_CLIENT_EXCEPTION, KEYSTONE_HTTP_ERROR, COMPUTE_INSTANCE_ID_NOT_FOUND,
     OPENSTACK_ACTION, CINDER_CREATE
 )
 
@@ -66,10 +66,7 @@
 
 CONFIG_DRIVE_LABEL = u"config-2"
 METADATA_RELATIVE_PATH = ['openstack', 'latest', 'meta_data.json']
-<<<<<<< HEAD
 METADATA_SERVICE_ENDPOINT = (b"169.254.169.254", 80)
-=======
->>>>>>> 9fea974a
 
 
 @contextmanager
@@ -124,7 +121,6 @@
                 ).write()
                 return
 
-<<<<<<< HEAD
 
 def metadata_from_service(metadata_service_endpoint=METADATA_SERVICE_ENDPOINT):
     """
@@ -157,8 +153,6 @@
                 error_message=unicode(e),
             ).write()
 
-=======
->>>>>>> 9fea974a
 
 def _openstack_logged_method(method_name, original_name):
     """
@@ -461,8 +455,6 @@
     return poll_until(waiter.reached_desired_state, repeat(1))
 
 
-<<<<<<< HEAD
-=======
 def _extract_nova_server_addresses(addresses):
     """
     :param dict addresses: A ``dict`` mapping OpenStack network names
@@ -506,7 +498,6 @@
     raise KeyError("Couldn't find matching node.")
 
 
->>>>>>> 9fea974a
 def _nova_detach(nova_volume_manager, cinder_volume_manager,
                  server_id, cinder_volume):
     """
@@ -589,7 +580,8 @@
     def compute_instance_id(self):
         """
         Attempt to retrieve node UUID from the metadata in a config drive.
-<<<<<<< HEAD
+        Fall back to finging the ``ACTIVE`` Nova API server with an
+        intersection of the IPv4 and IPv6 addresses on this node.
         """
         checkers = [
             lambda: metadata_from_config_drive(
@@ -603,14 +595,6 @@
             metadata = checker()
             if metadata:
                 return metadata["uuid"]
-        raise UnknownInstanceID(self)
-=======
-        Fall back to finging the ``ACTIVE`` Nova API server with an
-        intersection of the IPv4 and IPv6 addresses on this node.
-        """
-        metadata = metadata_from_config_drive()
-        if metadata:
-            return metadata["uuid"]
 
         local_ips = get_all_ips()
         api_ip_map = {}
@@ -633,7 +617,6 @@
                 local_ips=local_ips, api_ips=api_ip_map
             ).write()
             raise UnknownInstanceID(self)
->>>>>>> 9fea974a
 
     def create_volume(self, dataset_id, size):
         """
