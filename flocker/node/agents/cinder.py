# -*- test-case-name: flocker.node.agents.functional.test_cinder,flocker.node.agents.functional.test_cinder_behaviour -*- # noqa
# Copyright Hybrid Logic Ltd.  See LICENSE file for details.

"""
A Cinder implementation of the ``IBlockDeviceAPI``.
"""
import time
from uuid import UUID
from subprocess import check_output

from bitmath import Byte, GB

<<<<<<< HEAD
from eliot import Message, start_action

from pyrsistent import PRecord, field

from keystoneclient.openstack.common.apiclient.exceptions import (
    NotFound as CinderNotFound,
)
from novaclient.exceptions import NotFound as NovaNotFound

from twisted.python.filepath import FilePath

=======
>>>>>>> 641f9ed9
from zope.interface import implementer, Interface

from ...common import auto_openstack_logging
from .blockdevice import (
    IBlockDeviceAPI, BlockDeviceVolume, UnknownVolume, AlreadyAttachedVolume,
    UnattachedVolume,
)

# The key name used for identifying the Flocker cluster_id in the metadata for
# a volume.
CLUSTER_ID_LABEL = u'flocker-cluster-id'

# The key name used for identifying the Flocker dataset_id in the metadata for
# a volume.
DATASET_ID_LABEL = u'flocker-dataset-id'


class ICinderVolumeManager(Interface):
    """
    The parts of ``cinderclient.v1.volumes.VolumeManager`` that we use.
    See:
    https://github.com/openstack/python-cinderclient/blob/master/cinderclient/v1/volumes.py#L135
    """
    def create(size, metadata=None):
        """
        Creates a volume.

        :param size: Size of volume in GB
        :param metadata: Optional metadata to set on volume creation
        :rtype: :class:`Volume`
        """

    def list():
        """
        Lists all volumes.

        :rtype: list of :class:`Volume`
        """

    def set_metadata(volume, metadata):
        """
        Update/Set a volumes metadata.

        :param volume: The :class:`Volume`.
        :param metadata: A list of keys to be set.
        """


class INovaVolumeManager(Interface):
    """
    The parts of ``novaclient.v2.volumes.VolumeManager`` that we use.
    See:
    https://github.com/openstack/python-novaclient/blob/master/novaclient/v2/volumes.py
    """
    def create_server_volume(server_id, volume_id, device):
        """
        Attach a volume identified by the volume ID to the given server ID

        :param server_id: The ID of the server
        :param volume_id: The ID of the volume to attach.
        :param device: The device name
        :rtype: :class:`Volume`
        """


def wait_for_volume(volume_manager, expected_volume,
                    expected_status=u'available',
                    time_limit=60):
    """
    Wait for a ``Volume`` with the same ``id`` as ``expected_volume`` to be
    listed and to have a ``status`` value of ``expected_status``.

    :param ICinderVolumeManager volume_manager: An API for listing volumes.
    :param Volume expected_volume: The ``Volume`` to wait for.
    :param unicode expected_status: The ``Volume.status`` to wait for.
    :param int time_limit: The maximum time, in seconds, to wait for the
        ``expected_volume`` to have ``expected_status``.
    :raises Exception: If ``expected_volume`` with ``expected_status`` is not
        listed within ``time_limit``.
    :returns: The listed ``Volume`` that matches ``expected_volume``.
    """
    start_time = time.time()
    # Log stuff happening in this loop.  FLOC-1833.
    while True:
        # Could be more efficient.  FLOC-1831
        for listed_volume in volume_manager.list():
            if listed_volume.id == expected_volume.id:
                # Could miss the expected status because race conditions.
                # FLOC-1832
                if listed_volume.status == expected_status:
                    return listed_volume

        elapsed_time = time.time() - start_time
        if elapsed_time < time_limit:
            time.sleep(0.1)
        else:
            raise Exception(
                'Timed out while waiting for volume. '
                'Expected Volume: {!r}, '
                'Expected Status: {!r}, '
                'Elapsed Time: {!r}, '
                'Time Limit: {!r}.'.format(
                    expected_volume, expected_status, elapsed_time, time_limit
                )
            )


@implementer(IBlockDeviceAPI)
class CinderBlockDeviceAPI(object):
    """
    A cinder implementation of ``IBlockDeviceAPI`` which creates block devices
    in an OpenStack cluster using Cinder APIs.
    """
    def __init__(self, cinder_volume_manager, nova_volume_manager, cluster_id):
        """
        :param ICinderVolumeManager cinder_volume_manager: A client for
            interacting with Cinder API.
        :param INovaVolumeManager nova_volume_manager: A client for interacting
            with Nova volume API.
        :param UUID cluster_id: An ID that will be included in the names of
            Cinder block devices in order to associate them with a particular
            Flocker cluster.
        """
        self.cinder_volume_manager = cinder_volume_manager
        self.nova_volume_manager = nova_volume_manager
        self.cluster_id = cluster_id

    def compute_instance_id(self):
        """
        Look up the Xen instance ID for this node.
        """
        # See http://wiki.christophchamp.com/index.php/Xenstore
        # $ sudo xenstore-read name
        # instance-6ddfb6c0-d264-4e77-846a-aa67e4fe89df
        prefix = u"instance-"
        command = [b"xenstore-read", b"name"]
        return check_output(command).strip().decode("ascii")[len(prefix):]

    def create_volume(self, dataset_id, size):
        """
        Create a block device using the ICinderVolumeManager.
        The cluster_id and dataset_id are stored as metadata on the volume.

        See:

        http://docs.rackspace.com/cbs/api/v1.0/cbs-devguide/content/POST_createVolume_v1__tenant_id__volumes_volumes.html

        TODO:
         * Assign a Human readable name and description?
        """
        metadata = {
            CLUSTER_ID_LABEL: unicode(self.cluster_id),
            DATASET_ID_LABEL: unicode(dataset_id),
        }
        action_type = u"blockdevice:cinder:create_volume"
        with start_action(action_type=action_type) as action:
            requested_volume = self.cinder_volume_manager.create(
                size=Byte(size).to_GB().value,
                metadata=metadata,
            )
            Message.new(blockdevice_id=requested_volume.id).write()
            wait_for_volume(
                volume_manager=self.cinder_volume_manager,
                expected_volume=requested_volume,
            )
        return _blockdevicevolume_from_cinder_volume(
            cinder_volume=requested_volume,
        )

    def list_volumes(self):
        """
        Return ``BlockDeviceVolume`` instances for all the Cinder Volumes that
        have the expected ``cluster_id`` in their metadata.

        See:

        http://docs.rackspace.com/cbs/api/v1.0/cbs-devguide/content/GET_getVolumesDetail_v1__tenant_id__volumes_detail_volumes.html
        """
        flocker_volumes = []
        for cinder_volume in self.cinder_volume_manager.list():
            if _is_cluster_volume(self.cluster_id, cinder_volume):
                flocker_volume = _blockdevicevolume_from_cinder_volume(
                    cinder_volume
                )
                flocker_volumes.append(flocker_volume)
        return flocker_volumes

    def _get(self, blockdevice_id):
        for volume in self.list_volumes():
            if volume.blockdevice_id == blockdevice_id:
                return volume
        raise UnknownVolume(blockdevice_id)

    def resize_volume(self, blockdevice_id, size):
        pass

    def attach_volume(self, blockdevice_id, attach_to):
        """
        Attach a volume to an instance using the Nova volume manager.
        """
        # The Cinder volume manager has an API for attaching volumes too.
        # However, it doesn't actually attach the volume: it only updates
        # internal state to indicate that the volume is attached!  Basically,
        # it is an implementation detail of how Nova attached volumes work and
        # no one outside of Nova has any business calling it.
        #
        # See
        # http://www.florentflament.com/blog/openstack-volume-in-use-although-vm-doesnt-exist.html
        unattached_volume = self._get(blockdevice_id)
        if unattached_volume.attached_to is not None:
            raise AlreadyAttachedVolume(blockdevice_id)

        nova_volume = self.nova_volume_manager.create_server_volume(
            # Nova API expects an ID string not UUID.
            server_id=attach_to,
            volume_id=unattached_volume.blockdevice_id,
            # Have Nova assign a device file for us.
            device=None,
        )
        attached_volume = wait_for_volume(
            volume_manager=self.cinder_volume_manager,
            expected_volume=nova_volume,
            expected_status=u'in-use',
        )

        attached_volume = unattached_volume.set('attached_to', attach_to)

        return attached_volume

    def detach_volume(self, blockdevice_id):
        our_id = self.compute_instance_id()
        try:
            nova_volume = self.nova_volume_manager.get(blockdevice_id)
        except NovaNotFound:
            raise UnknownVolume(blockdevice_id)

        try:
            self.nova_volume_manager.delete_server_volume(
                server_id=our_id,
                attachment_id=blockdevice_id
            )
        except NovaNotFound:
            raise UnattachedVolume(blockdevice_id)

        # TODO This'll blow up if the volume is deleted from elsewhere.
        wait_for_volume(
            volume_manager=self.nova_volume_manager,
            expected_volume=nova_volume,
            expected_status=u'available',
        )

    def destroy_volume(self, blockdevice_id):
        try:
            self.cinder_volume_manager.delete(blockdevice_id)
        except CinderNotFound:
            raise UnknownVolume(blockdevice_id)

        while True:
            try:
                self.cinder_volume_manager.get(blockdevice_id)
            except CinderNotFound:
                break

    def get_device_path(self, blockdevice_id):
        try:
            cinder_volume = self.cinder_volume_manager.get(blockdevice_id)
        except CinderNotFound:
            raise UnknownVolume(blockdevice_id)

        # As far as we know you can not have more than one attachment,
        # but, perhaps we're wrong and there should be a test for the
        # multiple attachment case.
        try:
            [attachment] = cinder_volume.attachments
        except ValueError:
            raise UnattachedVolume(blockdevice_id)

        # It could be attached somewher else...
        # https://clusterhq.atlassian.net/browse/FLOC-1830
        return FilePath(attachment['device'])


def _is_cluster_volume(cluster_id, cinder_volume):
    """
    :param UUID cluster_id: The uuid4 of a Flocker cluster.
    :param Volume cinder_volume: The Volume with metadata to examine.
    :return: ``True`` if ``cinder_volume`` metadata has a
        ``CLUSTER_ID_LABEL`` value matching ``cluster_id`` else ``False``.
    """
    actual_cluster_id = cinder_volume.metadata.get(CLUSTER_ID_LABEL)
    if actual_cluster_id is not None:
        actual_cluster_id = UUID(actual_cluster_id)
        if actual_cluster_id == cluster_id:
            return True
    return False


def _blockdevicevolume_from_cinder_volume(cinder_volume):
    """
    :param Volume cinder_volume: The ``cinderclient.v1.volumes.Volume`` to
        convert.
    :returns: A ``BlockDeviceVolume`` based on values found in the supplied
        cinder Volume.
    """
    if cinder_volume.attachments:
        # There should only be one.
        [attachment_info] = cinder_volume.attachments
        # Nova and Cinder APIs return ID strings. Convert to unicode.
        server_id = attachment_info['server_id'].decode("ascii")
    else:
        server_id = None

    return BlockDeviceVolume(
        blockdevice_id=unicode(cinder_volume.id),
        size=int(GB(cinder_volume.size).to_Byte().value),
        attached_to=server_id,
        dataset_id=UUID(cinder_volume.metadata[DATASET_ID_LABEL])
    )


<<<<<<< HEAD
@auto_openstack_logging(ICinderVolumeManager, "_cinder_volumes")
class _LoggingCinderVolumeManager(PRecord):
    _cinder_volumes = field(mandatory=True)


@auto_openstack_logging(INovaVolumeManager, "_nova_volumes")
class _LoggingNovaVolumeManager(PRecord):
    _nova_volumes = field(mandatory=True)


def cinder_api(cinder_client, nova_client, cluster_id):
=======
def cinder_api(cinder_client, cluster_id):
>>>>>>> 641f9ed9
    """
    :param cinderclient.v1.client.Client cinder_client: The Cinder API client
        whose ``volumes`` attribute will be supplied as the
        ``cinder_volume_manager`` parameter of ``CinderBlockDeviceAPI``.
    :param novaclient.v2.client.Client nova_client: The Nova API client whose
        ``volumes`` attribute will be supplied as the ``nova_volume_manager``
        parameter of ``CinderBlockDeviceAPI``.
    :param UUID cluster_id: A Flocker cluster ID.

    :returns: A ``CinderBlockDeviceAPI``.
    """
    logging_cinder = _LoggingCinderVolumeManager(
        _cinder_volumes=cinder_client.volumes
    )
    logging_nova = _LoggingNovaVolumeManager(
        _nova_volumes=nova_client.volumes
    )
    return CinderBlockDeviceAPI(
<<<<<<< HEAD
        cinder_volume_manager=logging_cinder,
        nova_volume_manager=logging_nova,
=======
        cinder_volume_manager=cinder_client.volumes,
>>>>>>> 641f9ed9
        cluster_id=cluster_id,
    )<|MERGE_RESOLUTION|>--- conflicted
+++ resolved
@@ -10,7 +10,6 @@
 
 from bitmath import Byte, GB
 
-<<<<<<< HEAD
 from eliot import Message, start_action
 
 from pyrsistent import PRecord, field
@@ -22,8 +21,6 @@
 
 from twisted.python.filepath import FilePath
 
-=======
->>>>>>> 641f9ed9
 from zope.interface import implementer, Interface
 
 from ...common import auto_openstack_logging
@@ -179,7 +176,7 @@
             DATASET_ID_LABEL: unicode(dataset_id),
         }
         action_type = u"blockdevice:cinder:create_volume"
-        with start_action(action_type=action_type) as action:
+        with start_action(action_type=action_type):
             requested_volume = self.cinder_volume_manager.create(
                 size=Byte(size).to_GB().value,
                 metadata=metadata,
@@ -344,7 +341,6 @@
     )
 
 
-<<<<<<< HEAD
 @auto_openstack_logging(ICinderVolumeManager, "_cinder_volumes")
 class _LoggingCinderVolumeManager(PRecord):
     _cinder_volumes = field(mandatory=True)
@@ -356,9 +352,6 @@
 
 
 def cinder_api(cinder_client, nova_client, cluster_id):
-=======
-def cinder_api(cinder_client, cluster_id):
->>>>>>> 641f9ed9
     """
     :param cinderclient.v1.client.Client cinder_client: The Cinder API client
         whose ``volumes`` attribute will be supplied as the
@@ -377,11 +370,7 @@
         _nova_volumes=nova_client.volumes
     )
     return CinderBlockDeviceAPI(
-<<<<<<< HEAD
         cinder_volume_manager=logging_cinder,
         nova_volume_manager=logging_nova,
-=======
-        cinder_volume_manager=cinder_client.volumes,
->>>>>>> 641f9ed9
         cluster_id=cluster_id,
     )