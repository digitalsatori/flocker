--- conflicted
+++ resolved
@@ -4,13 +4,9 @@
 AWS provisioner.
 """
 
-<<<<<<< HEAD
 import logging
 
-from itertools import repeat
-=======
 from itertools import izip_longest, repeat
->>>>>>> 5ce8007b
 from textwrap import dedent
 
 from pyrsistent import PClass, field
