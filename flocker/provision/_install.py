--- conflicted
+++ resolved
@@ -297,15 +297,6 @@
     return sequence(commands)
 
 
-<<<<<<< HEAD
-=======
-def task_upgrade_selinux():
-    return sequence([
-        run_from_args(['yum', 'upgrade', '-y', 'selinux-policy']),
-    ])
-
-
->>>>>>> a97d532f
 ACCEPTANCE_IMAGES = [
     "clusterhq/elasticsearch",
     "clusterhq/logstash",
@@ -414,28 +405,17 @@
         commands.append(task_enable_zfs_testing(distribution))
 
     if distribution in ('fedora-20',):
-<<<<<<< HEAD
-        commands += task_install_kernel_devel()
-
-    commands += task_install_flocker(package_source=package_source,
-                                     distribution=distribution)
-    commands += task_disable_selinux()
-    commands += task_enable_docker()
-    commands += task_create_flocker_pool_file()
-    commands += task_pull_docker_images()
-    return commands
-=======
         commands.append(task_install_kernel_devel())
 
     commands += [
         task_install_flocker(package_source=package_source,
                              distribution=distribution),
+        task_disable_selinux(),
         task_enable_docker(),
         task_create_flocker_pool_file(),
         task_pull_docker_images(),
     ]
     return sequence(commands)
->>>>>>> a97d532f
 
 
 def configure_cluster(control_node, agent_nodes):
