# Copyright Hybrid Logic Ltd.  See LICENSE file for details.
# -*- test-case-name: flocker.provision.test.test_install -*-

"""
Install flocker on a remote node.
"""

import posixpath
from textwrap import dedent
from urlparse import urljoin, urlparse
from effect import Func, Effect
import yaml

from zope.interface import implementer

from characteristic import attributes
from pyrsistent import PRecord, field

from ._libcloud import INode
from ._common import PackageSource, Variants
from ._ssh import (
    run, run_from_args,
    sudo, sudo_from_args,
    put,
    run_remotely
)
from ._effect import sequence

from flocker import __version__ as version
from flocker.cli import configure_ssh
from flocker.common.version import (
    get_installable_version, get_package_key_suffix, is_release,
)

# A systemctl sub-command to start or restart a service.  We use restart here
# so that if it is already running it gets restart (possibly necessary to
# respect updated configuration) and because restart will also start it if it
# is not running.
START = "restart"

ZFS_REPO = {
    'centos-7': "https://s3.amazonaws.com/archive.zfsonlinux.org/"
                "epel/zfs-release.el7.noarch.rpm",
}

ARCHIVE_BUCKET = 'clusterhq-archive'


def is_centos(distribution):
    """
    Determine whether the named distribution is a version of CentOS.

    :param bytes distribution: The name of the distribution to inspect.

    :return: ``True`` if the distribution named is a version of CentOS,
        ``False`` otherwise.
    """
    return distribution.startswith("centos-")


def get_repository_url(distribution, flocker_version):
    """
    Return the URL for the repository of a given distribution.

    For ``yum``-using distributions this gives the URL to a package that adds
    entries to ``/etc/yum.repos.d``. For ``apt``-using distributions, this
    gives the URL for a repo containing a Packages(.gz) file.

    :param bytes distribution: The Linux distribution to get a repository for.
    :param bytes flocker_version: The version of Flocker to get a repository
        for.

    :return bytes: The URL pointing to a repository of packages.
    :raises: ``UnsupportedDistribution`` if the distribution is unsupported.
    """
    distribution_to_url = {
        # TODO instead of hardcoding keys, use the _to_Distribution map
        # and then choose the name
        'centos-7': "https://{archive_bucket}.s3.amazonaws.com/"
                    "{key}/clusterhq-release$(rpm -E %dist).noarch.rpm".format(
                        archive_bucket=ARCHIVE_BUCKET,
                        key='centos',
                        ),

        # This could hardcode the version number instead of using
        # ``lsb_release`` but that allows instructions to be shared between
        # versions, and for earlier error reporting if you try to install on a
        # separate version. The $(ARCH) part must be left unevaluated, hence
        # the backslash escapes (one to make shell ignore the $ as a
        # substitution marker, and then doubled to make Python ignore the \ as
        # an escape marker). The output of this value then goes into
        # /etc/apt/sources.list which does its own substitution on $(ARCH)
        # during a subsequent apt-get update

        'ubuntu-14.04': 'https://{archive_bucket}.s3.amazonaws.com/{key}/'
                        '$(lsb_release --release --short)/\\$(ARCH)'.format(
                            archive_bucket=ARCHIVE_BUCKET,
                            key='ubuntu' + get_package_key_suffix(
                                flocker_version),
                        ),

        'ubuntu-15.04': 'https://{archive_bucket}.s3.amazonaws.com/{key}/'
                        '$(lsb_release --release --short)/\\$(ARCH)'.format(
                            archive_bucket=ARCHIVE_BUCKET,
                            key='ubuntu' + get_package_key_suffix(
                                flocker_version),
                        ),
    }

    try:
        return distribution_to_url[distribution]
    except KeyError:
        raise UnsupportedDistribution()


def get_repo_options(flocker_version):
    """
    Get a list of options for enabling necessary yum repositories.

    :param bytes flocker_version: The version of Flocker to get options for.
    :return: List of bytes for enabling (or not) a testing repository.
    """
    is_dev = not is_release(flocker_version)
    if is_dev:
        return ['--enablerepo=clusterhq-testing']
    else:
        return []


class UnsupportedDistribution(Exception):
    """
    Raised if trying to support a distribution which is not supported.
    """


@attributes(['distribution'])
class DistributionNotSupported(NotImplementedError):
    """
    Raised when the provisioning step is not supported on the given
    distribution.

    :ivar bytes distribution: The distribution that isn't supported.
    """
    def __str__(self):
        return "Distribution not supported: %s" % (self.distribution,)


@implementer(INode)
class ManagedNode(PRecord):
    """
    A node managed by some other system (eg by hand or by another piece of
    orchestration software).
    """
    address = field(type=bytes, mandatory=True)
    private_address = field(type=(bytes, type(None)),
                            initial=None, mandatory=True)
    distribution = field(type=bytes, mandatory=True)


def ensure_minimal_setup(package_manager):
    """
    Get any system into a reasonable state for installation.

    Although we could publish these commands in the docs, they add a lot
    of noise for many users.  Ensure that systems have sudo enabled.

    :param bytes package_manager: The package manager (apt, dnf, yum).
    :return: a sequence of commands to run on the distribution
    """
    if package_manager in ('dnf', 'yum'):
        # Fedora/CentOS sometimes configured to require tty for sudo
        # ("sorry, you must have a tty to run sudo"). Disable that to
        # allow automated tests to run.
        return sequence([
            run_from_args([
                'su', 'root', '-c', [package_manager, '-y', 'install', 'sudo']
            ]),
            run_from_args([
                'su', 'root', '-c', [
                    'sed', '--in-place', '-e',
                    's/Defaults.*requiretty/Defaults !requiretty/',
                    '/etc/sudoers'
                ]]),
        ])
    elif package_manager == 'apt':
        return sequence([
            run_from_args(['su', 'root', '-c', ['apt-get', 'update']]),
            run_from_args([
                'su', 'root', '-c', ['apt-get', '-y', 'install', 'sudo']
            ]),
        ])
    else:
        raise UnsupportedDistribution()


def task_cli_pkg_test():
    """
    Check that the CLI is working.
    """
    return run_from_args(['flocker-deploy', '--version'])


def install_cli_commands_yum(distribution, package_source):
    """
    Install Flocker CLI on CentOS.

    The ClusterHQ repo is added for downloading latest releases.  If
    ``package_source`` contains a branch, then a BuildBot repo will also
    be added to the package search path, to use in-development packages.
    Note, the ClusterHQ repo is always enabled, to provide dependencies.

    :param bytes distribution: The distribution the node is running.
    :param PackageSource package_source: The source from which to install the
        package.

    :return: a sequence of commands to run on the distribution
    """
    if package_source.branch:
        # A development branch has been selected - add its Buildbot repo
        use_development_branch = True
        result_path = posixpath.join(
            '/results/omnibus/', package_source.branch, distribution)
        base_url = urljoin(package_source.build_server, result_path)
    else:
        use_development_branch = False

    commands = [
        sudo(command="yum install -y " + get_repository_url(
            distribution=distribution,
            flocker_version=get_installable_version(version))),
    ]

    if use_development_branch:
        repo = dedent(b"""\
            [clusterhq-build]
            name=clusterhq-build
            baseurl=%s
            gpgcheck=0
            enabled=0
            """) % (base_url,)
        commands.append(put(content=repo,
                            path='/tmp/clusterhq-build.repo'))
        commands.append(sudo_from_args([
            'cp', '/tmp/clusterhq-build.repo',
            '/etc/yum.repos.d/clusterhq-build.repo']))
        repo_options = ['--enablerepo=clusterhq-build']
    else:
        repo_options = get_repo_options(
            flocker_version=get_installable_version(version))

    if package_source.os_version:
        package = 'clusterhq-flocker-cli-%s' % (package_source.os_version,)
    else:
        package = 'clusterhq-flocker-cli'

    # Install Flocker CLI and all dependencies

    commands.append(sudo_from_args(
        ["yum", "install"] + repo_options + ["-y", package]))

    return sequence(commands)


def install_cli_commands_ubuntu(distribution, package_source):
    """
    Install flocker CLI on Ubuntu.

    The ClusterHQ repo is added for downloading latest releases.  If
    ``package_source`` contains a branch, then a BuildBot repo will also
    be added to the package search path, to use in-development packages.
    Note, the ClusterHQ repo is always enabled, to provide dependencies.

    :param bytes distribution: The distribution the node is running.
    :param PackageSource package_source: The source from which to install the
        package.

    :return: a sequence of commands to run on the distribution
    """
    if package_source.branch:
        # A development branch has been selected - add its Buildbot repo
        use_development_branch = True
        result_path = posixpath.join(
            '/results/omnibus/', package_source.branch, distribution)
        base_url = urljoin(package_source.build_server, result_path)
    else:
        use_development_branch = False

    commands = [
        # Minimal images often have cleared apt caches and are missing
        # packages that are common in a typical release.  These commands
        # ensure that we start from a good base system with the required
        # capabilities, particularly that the add-apt-repository command
        # is available, and HTTPS URLs are supported.
        sudo_from_args(["apt-get", "update"]),
        sudo_from_args([
            "apt-get", "-y", "install", "apt-transport-https",
            "software-properties-common"]),

        # Add ClusterHQ repo for installation of Flocker packages.
        sudo(command='add-apt-repository -y "deb {} /"'.format(
            get_repository_url(
                distribution=distribution,
                flocker_version=get_installable_version(version))))
        ]

    if use_development_branch:
        # Add BuildBot repo for running tests
        commands.append(sudo_from_args([
            "add-apt-repository", "-y", "deb {} /".format(base_url)]))
        # During a release, the ClusterHQ repo may contain packages with
        # a higher version number than the Buildbot repo for a branch.
        # Use a pin file to ensure that any Buildbot repo has higher
        # priority than the ClusterHQ repo.
        buildbot_host = urlparse(package_source.build_server).hostname
        commands.append(put(dedent('''\
            Package:  *
            Pin: origin {}
            Pin-Priority: 900
            '''.format(buildbot_host)), '/tmp/apt-pref'))
        commands.append(sudo_from_args([
            'mv', '/tmp/apt-pref', '/etc/apt/preferences.d/buildbot-900']))

    # Update to read package info from new repos
    commands.append(sudo_from_args(["apt-get", "update"]))

    if package_source.os_version:
        package = 'clusterhq-flocker-cli=%s' % (package_source.os_version,)
    else:
        package = 'clusterhq-flocker-cli'

    # Install Flocker CLI and all dependencies
    commands.append(sudo_from_args([
        'apt-get', '-y', '--force-yes', 'install', package]))

    return sequence(commands)


_task_install_commands = {
    'centos-7': install_cli_commands_yum,
    'ubuntu-14.04': install_cli_commands_ubuntu,
    'ubuntu-15.04': install_cli_commands_ubuntu,
}


def task_cli_pkg_install(distribution, package_source=PackageSource()):
    """
    Install flocker CLI on a distribution.

    The ClusterHQ repo is added for downloading latest releases.  If
    ``package_source`` contains a branch, then a BuildBot repo will also
    be added to the package search path, to use in-development packages.
    Note, the ClusterHQ repo is always enabled, to provide dependencies.

    :param bytes distribution: The distribution the node is running.
    :param PackageSource package_source: The source from which to install the
        package.

    :return: a sequence of commands to run on the distribution
    """
    return _task_install_commands[distribution](distribution, package_source)


PIP_CLI_PREREQ_APT = [
    'gcc',
    'libffi-dev',
    'libssl-dev',
    'python2.7',
    'python2.7-dev',
    'python-virtualenv',
]

PIP_CLI_PREREQ_YUM = [
    'gcc',
    'libffi-devel',
    'openssl-devel',
    'python',
    'python-devel',
    'python-virtualenv',
]


def task_cli_pip_prereqs(package_manager):
    """
    Install the pre-requisites for pip installation of the Flocker client.

    :param bytes package_manager: The package manager (apt, dnf, yum).
    :return: an Effect to install the pre-requisites.
    """
    if package_manager in ('dnf', 'yum'):
        return sudo_from_args(
            [package_manager, '-y', 'install'] + PIP_CLI_PREREQ_YUM
        )
    elif package_manager == 'apt':
        return sequence([
            sudo_from_args(['apt-get', 'update']),
            sudo_from_args(['apt-get', '-y', 'install'] + PIP_CLI_PREREQ_APT),
        ])
    else:
        raise UnsupportedDistribution()


def task_cli_pip_install(
        venv_name='flocker-client', package_source=PackageSource()):
    """
    Install the Flocker client into a virtualenv using pip.

    :param bytes venv_name: Name for the virtualenv.
    :param package_source: Package source description
    :return: an Effect to install the client.
    """
    vers = package_source.version
    if vers is None:
        vers = version
    url = (
        'https://{bucket}.s3.amazonaws.com/{key}/'
        'Flocker-{version}-py2-none-any.whl'.format(
            bucket=ARCHIVE_BUCKET, key='python',
            version=get_installable_version(vers))
        )
    return sequence([
        run_from_args(
            ['virtualenv', '--python=/usr/bin/python2.7', venv_name]),
        run_from_args(['source', '{}/bin/activate'.format(venv_name)]),
        run_from_args(['pip', 'install', '--upgrade', 'pip']),
        run_from_args(
            ['pip', 'install', url]),
        ])


def task_cli_pip_test(venv_name='flocker-client'):
<<<<<<< HEAD
    """
    Test the Flocker client installed in a virtualenv.

    :param bytes venv_name: Name for the virtualenv.
    :return: an Effect to test the client.
    """
=======
    """
    Test the Flocker client installed in a virtualenv.

    :param bytes venv_name: Name for the virtualenv.
    :return: an Effect to test the client.
    """
>>>>>>> cf183837
    return sequence([
        run_from_args(['source', '{}/bin/activate'.format(venv_name)]),
        run_from_args(
            ['flocker-deploy', '--version']),
        ])


def task_configure_brew_path():
    """
    Configure non-interactive shell to use all paths.

    By default, OSX provides a minimal $PATH, for programs run via SSH. In
    particular /usr/local/bin (which contains `brew`) isn't in the path. This
    configures the path to have it there.
    """
    return put(
        path='.bashrc',
        content=dedent("""\
            if [ -x /usr/libexec/path_helper ]; then
                eval `/usr/libexec/path_helper -s`
            fi
            """))


def task_test_homebrew(recipe):
    """
    The commands used to install a Homebrew recipe for Flocker and test it.

    This taps the ClusterHQ/tap tap, which means that Homebrew looks in the
    ClusterHQ/homebrew-tap GitHub repository for any recipe name given.

    :param bytes recipe: The name of a recipe in a either the official Homebrew
        tap or ClusterHQ/tap, or a URL pointing to a recipe.
    :return Effect: Commands used to install a Homebrew recipe for Flocker and
        test it.
    """
    return sequence([
        run_from_args(['brew', 'tap', 'ClusterHQ/tap']),
        run("brew update"),
        run("brew install {recipe}".format(recipe=recipe)),
        run("brew test {recipe}".format(recipe=recipe)),
    ])


def task_install_ssh_key():
    """
    Install the authorized ssh keys of the current user for root as well.
    """
    return sequence([
        sudo_from_args(['cp', '.ssh/authorized_keys',
                        '/root/.ssh/authorized_keys']),
    ])


def task_upgrade_kernel(distribution):
    """
    Upgrade kernel.
    """
    if is_centos(distribution):
        return sequence([
            run_from_args([
                "yum", "install", "-y", "kernel-devel", "kernel"]),
            run_from_args(['sync']),
        ])
    elif distribution == 'ubuntu-14.04':
        # Not required.
        return sequence([])
    else:
        raise DistributionNotSupported(distribution=distribution)


def task_disable_selinux(distribution):
    """
    Disable SELinux for this session and permanently.
    XXX: Remove this when we work out suitable SELinux settings.
    See https://clusterhq.atlassian.net/browse/FLOC-619.
    """
    if distribution in ('centos-7',):
        return sequence([
            run("if selinuxenabled; then setenforce 0; fi"),
            run("test -e /etc/selinux/config && "
                "sed --in-place='.preflocker' "
                "'s/^SELINUX=.*$/SELINUX=disabled/g' "
                "/etc/selinux/config"),
        ])
    elif distribution in ('ubuntu-14.04',):
        # Ubuntu does not have SELinux enabled
        return sequence([])
    else:
        raise DistributionNotSupported(distribution=distribution)


def _remove_private_key(content):
    """
    Remove most of the contents of a private key file for logging.
    """
    prefix = '-----BEGIN PRIVATE KEY-----'
    suffix = '-----END PRIVATE KEY-----'
    start = content.find(prefix)
    if start < 0:
        # no private key
        return content
    # Keep prefix, subsequent newline, and 4 characters at start of key
    trim_start = start + len(prefix) + 5
    end = content.find(suffix, trim_start)
    if end < 0:
        end = len(content)
    # Keep suffix and previous 4 characters and newline at end of key
    trim_end = end - 5
    if trim_end <= trim_start:
        # strangely short key, keep all content
        return content
    return content[:trim_start] + '...REMOVED...' + content[trim_end:]


def task_install_control_certificates(ca_cert, control_cert, control_key):
    """
    Install certificates and private key required by the control service.

    :param FilePath ca_cert: Path to CA certificate on local machine.
    :param FilePath control_cert: Path to control service certificate on
        local machine.
    :param FilePath control_key: Path to control service private key
        local machine.
    """
    # Be better if permissions were correct from the start.
    # https://clusterhq.atlassian.net/browse/FLOC-1922
    return sequence([
        run('mkdir -p /etc/flocker'),
        run('chmod u=rwX,g=,o= /etc/flocker'),
        put(path="/etc/flocker/cluster.crt", content=ca_cert.getContent()),
        put(path="/etc/flocker/control-service.crt",
            content=control_cert.getContent()),
        put(path="/etc/flocker/control-service.key",
            content=control_key.getContent(),
            log_content_filter=_remove_private_key),
        ])


def task_install_node_certificates(ca_cert, node_cert, node_key):
    """
    Install certificates and private key required by a node.

    :param FilePath ca_cert: Path to CA certificate on local machine.
    :param FilePath node_cert: Path to node certificate on
        local machine.
    :param FilePath node_key: Path to node private key
        local machine.
    """
    # Be better if permissions were correct from the start.
    # https://clusterhq.atlassian.net/browse/FLOC-1922
    return sequence([
        run('mkdir -p /etc/flocker'),
        run('chmod u=rwX,g=,o= /etc/flocker'),
        put(path="/etc/flocker/cluster.crt", content=ca_cert.getContent()),
        put(path="/etc/flocker/node.crt",
            content=node_cert.getContent()),
        put(path="/etc/flocker/node.key",
            content=node_key.getContent(),
            log_content_filter=_remove_private_key),
        ])


def task_enable_docker(distribution):
    """
    Start docker and configure it to start automatically.
    """
    if is_centos(distribution):
        conf_path = (
            "/etc/systemd/system/docker.service.d/01-TimeoutStartSec.conf"
        )
        return sequence([
            # Give Docker a long time to start up.  On the first start, it
            # initializes a 100G filesystem which can take a while.  The
            # default startup timeout is frequently too low to let this
            # complete.
            run("mkdir -p /etc/systemd/system/docker.service.d"),
            put(
                path=conf_path,
                content=dedent(
                    """\
                    [Service]
                    TimeoutStartSec=10min
                    """
                ),
            ),
            run_from_args(["systemctl", "enable", "docker.service"]),
            run_from_args(["systemctl", "start", "docker.service"]),
        ])
    elif distribution == 'ubuntu-14.04':
        # Ubuntu enables docker service during installation
        return sequence([])
    else:
        raise DistributionNotSupported(distribution=distribution)


def open_firewalld(service):
    """
    Open firewalld port for a service.

    :param str service: Name of service.
    """
    return sequence([
        run_from_args(command + [service])
        for command in [['firewall-cmd', '--permanent', '--add-service'],
                        ['firewall-cmd', '--add-service']]])


def open_ufw(service):
    """
    Open ufw port for a service.

    :param str service: Name of service.
    """
    return sequence([
        run_from_args(['ufw', 'allow', service])
        ])


def task_enable_flocker_control(distribution):
    """
    Enable flocker-control service.
    """
    if is_centos(distribution):
        return sequence([
            run_from_args(['systemctl', 'enable', 'flocker-control']),
            run_from_args(['systemctl', START, 'flocker-control']),
        ])
    elif distribution == 'ubuntu-14.04':
        # Since the flocker-control service is currently installed
        # alongside the flocker-dataset-agent service, the default control
        # service configuration does not automatically start the
        # service.  Here, we provide an override file to start it.
        return sequence([
            put(
                path='/etc/init/flocker-control.override',
                content=dedent('''\
                    start on runlevel [2345]
                    stop on runlevel [016]
                    '''),
            ),
            run("echo 'flocker-control-api\t4523/tcp\t\t\t# Flocker Control API port' >> /etc/services"),  # noqa
            run("echo 'flocker-control-agent\t4524/tcp\t\t\t# Flocker Control Agent port' >> /etc/services"),  # noqa
            run_from_args(['service', 'flocker-control', 'start']),
        ])
    else:
        raise DistributionNotSupported(distribution=distribution)


def task_open_control_firewall(distribution):
    """
    Open the firewall for flocker-control.
    """
    if is_centos(distribution):
        open_firewall = open_firewalld
    elif distribution == 'ubuntu-14.04':
        open_firewall = open_ufw
    else:
        raise DistributionNotSupported(distribution=distribution)

    return sequence([
        open_firewall(service)
        for service in ['flocker-control-api', 'flocker-control-agent']
    ])


# Set of dataset fields which are *not* sensitive.  Only fields in this
# set are logged.  This should contain everything except usernames and
# passwords (or equivalents).  Implemented as a whitelist in case new
# security fields are added.
_ok_to_log = frozenset((
    'auth_plugin',
    'auth_url',
    'backend',
    'region',
    'zone',
    ))


def _remove_dataset_fields(content):
    """
    Remove non-whitelisted fields from dataset for logging.
    """
    content = yaml.safe_load(content)
    dataset = content['dataset']
    for key in dataset:
        if key not in _ok_to_log:
            dataset[key] = 'REMOVED'
    return yaml.safe_dump(content)


def task_configure_flocker_agent(control_node, dataset_backend,
                                 dataset_backend_configuration):
    """
    Configure the flocker agents by writing out the configuration file.

    :param bytes control_node: The address of the control agent.
    :param DatasetBackend dataset_backend: The volume backend the nodes are
        configured with.
    :param dict dataset_backend_configuration: The backend specific
        configuration options.
    """
    dataset_backend_configuration = dataset_backend_configuration.copy()
    dataset_backend_configuration.update({
        u"backend": dataset_backend.name,
    })

    put_config_file = put(
        path='/etc/flocker/agent.yml',
        content=yaml.safe_dump(
            {
                "version": 1,
                "control-service": {
                    "hostname": control_node,
                    "port": 4524,
                },
                "dataset": dataset_backend_configuration,
            },
        ),
        log_content_filter=_remove_dataset_fields
    )
    return sequence([put_config_file])


def task_enable_flocker_agent(distribution):
    """
    Enable the flocker agents.

    :param bytes distribution: The distribution name.
    """
    if is_centos(distribution):
        return sequence([
            run_from_args(['systemctl', 'enable', 'flocker-dataset-agent']),
            run_from_args(['systemctl', START, 'flocker-dataset-agent']),
            run_from_args(['systemctl', 'enable', 'flocker-container-agent']),
            run_from_args(['systemctl', START, 'flocker-container-agent']),
        ])
    elif distribution == 'ubuntu-14.04':
        return sequence([
            run_from_args(['service', 'flocker-dataset-agent', 'start']),
            run_from_args(['service', 'flocker-container-agent', 'start']),
        ])
    else:
        raise DistributionNotSupported(distribution=distribution)


def task_create_flocker_pool_file():
    """
    Create a file-back zfs pool for flocker.
    """
    return sequence([
        run('mkdir -p /var/opt/flocker'),
        run('truncate --size 10G /var/opt/flocker/pool-vdev'),
        run('zpool create flocker /var/opt/flocker/pool-vdev'),
    ])


def task_install_zfs(distribution, variants=set()):
    """
    Install ZFS on a node.

    :param bytes distribution: The distribution the node is running.
    :param set variants: The set of variant configurations to use when
    """
    commands = []
    if distribution == 'ubuntu-14.04':
        commands += [
            # ZFS not available in base Ubuntu - add ZFS repo
            run_from_args([
                "add-apt-repository", "-y", "ppa:zfs-native/stable"]),
        ]
        commands += [
            # Update to read package info from new repos
            run_from_args([
                "apt-get", "update"]),
            # Package spl-dkms sometimes does not have libc6-dev as a
            # dependency, add it before ZFS installation requires it.
            # See https://github.com/zfsonlinux/zfs/issues/3298
            run_from_args(["apt-get", "-y", "install", "libc6-dev"]),
            run_from_args(['apt-get', '-y', 'install', 'zfsutils']),
            ]

    elif is_centos(distribution):
        commands += [
            run_from_args(["yum", "install", "-y", ZFS_REPO[distribution]]),
        ]
        if distribution == 'centos-7':
            commands.append(
                run_from_args(["yum", "install", "-y", "epel-release"]))

        if Variants.ZFS_TESTING in variants:
            commands += [
                run_from_args(['yum', 'install', '-y', 'yum-utils']),
                run_from_args([
                    'yum-config-manager', '--enable', 'zfs-testing'])
            ]
        commands += [
            run_from_args(['yum', 'install', '-y', 'zfs']),
        ]
    else:
        raise DistributionNotSupported(distribution)

    return sequence(commands)


def configure_zfs(node, variants):
    """
    Configure ZFS for use as a Flocker backend.

    :param INode node: The node to configure ZFS on.
    :param set variants: The set of variant configurations to use when

    :return Effect:
    """
    return sequence([
        run_remotely(
            username='root',
            address=node.address,
            commands=task_upgrade_kernel(
                distribution=node.distribution),
        ),
        node.reboot(),
        run_remotely(
            username='root',
            address=node.address,
            commands=sequence([
                task_install_zfs(
                    distribution=node.distribution,
                    variants=variants),
                task_create_flocker_pool_file(),
            ]),
        ),
        Effect(
            Func(lambda: configure_ssh(node.address, 22))),
    ])


def _uninstall_flocker_ubuntu1404():
    """
    Return an ``Effect`` for uninstalling the Flocker package from an Ubuntu
    14.04 machine.
    """
    return run_from_args([
        b"apt-get", b"remove", b"-y", b"--purge", b"clusterhq-python-flocker",
    ])


def _uninstall_flocker_centos7():
    """
    Return an ``Effect`` for uninstalling the Flocker package from a CentOS 7
    machine.
    """
    return sequence([
        run_from_args([
            b"yum", b"erase", b"-y", b"clusterhq-python-flocker",
        ]),
        run_from_args([
            b"yum", b"erase", b"-y", b"clusterhq-release",
        ]),
    ])


_flocker_uninstallers = {
    "ubuntu-14.04": _uninstall_flocker_ubuntu1404,
    "centos-7": _uninstall_flocker_centos7,
}


def task_uninstall_flocker(distribution):
    """
    Return an ``Effect`` for uninstalling the Flocker package from the given
    distribution.
    """
    return _flocker_uninstallers[distribution]()


def uninstall_flocker(nodes):
    """
    Return an ``Effect`` for uninstalling the Flocker package from all of the
    given nodes.
    """
    return _run_on_all_nodes(
        nodes,
        task=lambda node: task_uninstall_flocker(node.distribution)
    )


def task_install_docker(distribution):
    """
    Return an ``Effect`` for installing Docker if it is not already installed.

    The state of ``https://get.docker.com/`` at the time the task is run
    determines the version of Docker installed.

    The version of Docker is allowed to float this way because:

    * Docker development is currently proceeding at a rapid pace.  There are
    frequently compelling reasons to want to run Docker 1.(X+1) instead of 1.X.

    * https://get.docker.com/ doesn't keep very old versions of Docker around.
    Pinning a particular version makes it laborious to rely on this source for
    Docker packages (due to the pinned version frequently disappearing from the
    repository).

    * Other package repositories frequently only have older packages available.

    * Different packagers of Docker give the package different names.  The
    different package names make it more difficult to request a specific
    version.

    * Different packagers apply different system-specific patches.  Users may
    have reasons to prefer packages from one packager over another.  Thus if
    Docker is already installed, no matter what version it is, the requirement
    is considered satisfied (we treat the user as knowing what they're doing).
    """
    if is_centos(distribution):
        # The Docker packages don't declare all of their dependencies.  They
        # seem to work on an up-to-date system, though, so make sure the system
        # is up to date.
        update = b"yum --assumeyes update && "
    else:
        update = b""

    return run(command=(
        b"[[ -e /usr/bin/docker ]] || { " + update +
        b"curl https://get.docker.com/ > /tmp/install-docker.sh && "
        b"sh /tmp/install-docker.sh"
        b"; }"
    ))


def task_install_flocker(
    distribution=None,
    package_source=PackageSource(),
):
    """
    Install flocker cluster on a distribution.

    The ClusterHQ repo is added for downloading latest releases.  If
    ``package_source`` contains a branch, then a BuildBot repo will also
    be added to the package search path, to use in-development packages.
    Note, the ClusterHQ repo is always enabled, to provide dependencies.

    :param bytes distribution: The distribution the node is running.
    :param PackageSource package_source: The source from which to install the
        package.

    :raises: ``UnsupportedDistribution`` if the distribution is unsupported.
    """
    if package_source.branch:
        # A development branch has been selected - add its Buildbot repo
        use_development_branch = True
        result_path = posixpath.join(
            '/results/omnibus/', package_source.branch, distribution)
        base_url = urljoin(package_source.build_server, result_path)
    else:
        use_development_branch = False

    if distribution in ('ubuntu-14.04', 'ubuntu-15.04'):
        commands = [
            # Ensure add-apt-repository command and HTTPS URLs are supported
            # FLOC-1880 will ensure these are necessary and sufficient
            run_from_args([
                "apt-get", "-y", "install", "apt-transport-https",
                "software-properties-common"]),
            # Add ClusterHQ repo for installation of Flocker packages.
            run(command='add-apt-repository -y "deb {} /"'.format(
                get_repository_url(
                    distribution=distribution,
                    flocker_version=get_installable_version(version)))),
        ]

        if use_development_branch:
            # Add BuildBot repo for testing
            commands.append(run_from_args([
                "add-apt-repository", "-y", "deb {} /".format(base_url)]))
            # During a release, the ClusterHQ repo may contain packages with
            # a higher version number than the Buildbot repo for a branch.
            # Use a pin file to ensure that any Buildbot repo has higher
            # priority than the ClusterHQ repo.
            buildbot_host = urlparse(package_source.build_server).hostname
            commands.append(put(
                dedent('''\
                    Package:  *
                    Pin: origin {}
                    Pin-Priority: 900
                    '''.format(buildbot_host)),
                '/etc/apt/preferences.d/buildbot-900'))

        commands += [
            # Update to read package info from new repos
            run_from_args([
                "apt-get", "update"]),
            ]

        if package_source.os_version:
            package = 'clusterhq-flocker-node=%s' % (
                package_source.os_version,)
        else:
            package = 'clusterhq-flocker-node'

        # Install Flocker node and all dependencies
        commands.append(run_from_args([
            'apt-get', '-y', '--force-yes', 'install', package]))

        return sequence(commands)
    elif is_centos(distribution):
        commands = [
            run(command="yum clean all"),
            run(command="yum install -y " + get_repository_url(
                distribution=distribution,
                flocker_version=get_installable_version(version)))
        ]

        if use_development_branch:
            repo = dedent(b"""\
                [clusterhq-build]
                name=clusterhq-build
                baseurl=%s
                gpgcheck=0
                enabled=0
                """) % (base_url,)
            commands.append(put(content=repo,
                                path='/etc/yum.repos.d/clusterhq-build.repo'))
            repo_options = ['--enablerepo=clusterhq-build']
        else:
            repo_options = get_repo_options(
                flocker_version=get_installable_version(version))

        if package_source.os_version:
            package = 'clusterhq-flocker-node-%s' % (
                package_source.os_version,)
        else:
            package = 'clusterhq-flocker-node'

        commands.append(run_from_args(
            ["yum", "install"] + repo_options + ["-y", package]))

        return sequence(commands)
    else:
        raise UnsupportedDistribution()


ACCEPTANCE_IMAGES = [
    "postgres:latest",
    "clusterhq/mongodb:latest",
    "python:2.7-slim",
    "busybox",
]


def task_pull_docker_images(images=ACCEPTANCE_IMAGES):
    """
    Pull docker images.

    :param list images: List of images to pull. Defaults to images used in
        acceptance tests.
    """
    return sequence([
        run_from_args(['docker', 'pull', image]) for image in images
    ])


def task_enable_updates_testing(distribution):
    """
    Enable the distribution's proposed updates repository.

    :param bytes distribution: See func:`task_install_flocker`
    """
    raise DistributionNotSupported(distribution=distribution)


def task_enable_docker_head_repository(distribution):
    """
    Enable the distribution's repository containing in-development docker
    builds.

    :param bytes distribution: See func:`task_install_flocker`
    """
    if is_centos(distribution):
        return sequence([
            put(content=dedent("""\
                [virt7-testing]
                name=virt7-testing
                baseurl=http://cbs.centos.org/repos/virt7-testing/x86_64/os/
                enabled=1
                gpgcheck=0
                """),
                path="/etc/yum.repos.d/virt7-testing.repo")
        ])
    else:
        raise DistributionNotSupported(distribution=distribution)


def provision(distribution, package_source, variants):
    """
    Provision the node for running flocker.

    This drives all the common node installation steps in:
     * http://doc-dev.clusterhq.com/gettingstarted/installation.html

    :param bytes address: Address of the node to provision.
    :param bytes username: Username to connect as.
    :param bytes distribution: See func:`task_install_flocker`
    :param PackageSource package_source: See func:`task_install_flocker`
    :param set variants: The set of variant configurations to use when
        provisioning
    """
    commands = []

    if Variants.DISTRO_TESTING in variants:
        commands.append(task_enable_updates_testing(distribution))
    if Variants.DOCKER_HEAD in variants:
        commands.append(task_enable_docker_head_repository(distribution))
    commands.append(task_install_docker(distribution))
    commands.append(
        task_install_flocker(
            package_source=package_source, distribution=distribution))
    if is_centos(distribution):
        commands.append(task_disable_selinux(distribution))
    commands.append(task_enable_docker(distribution))
    return sequence(commands)


def _run_on_all_nodes(nodes, task):
    """
    Run some commands on some nodes.

    :param nodes: An iterable of ``Node`` instances where the commands should
        be run.
    :param task: A one-argument callable which is called with each ``Node`` and
        should return the ``Effect`` to run on that node.

    :return: An ``Effect`` that runs the commands on a group of nodes.
    """
    return sequence(list(
        run_remotely(
            username='root',
            address=node.address,
            commands=task(node),
        )
        for node in nodes
    ))


def install_flocker(nodes, package_source):
    """
    Return an ``Effect`` that installs a certain version of Flocker on the
    given nodes.

    :param nodes: An iterable of ``Node`` instances on which to install
        Flocker.
    :param PackageSource package_source: The version of Flocker to install.

    :return: An ``Effect`` which installs Flocker on the nodes.
    """
    return _run_on_all_nodes(
        nodes,
        task=lambda node: task_install_flocker(
            distribution=node.distribution,
            package_source=package_source,
        )
    )


def configure_cluster(cluster, dataset_backend_configuration):
    """
    Configure flocker-control, flocker-dataset-agent and
    flocker-container-agent on a collection of nodes.

    :param Cluster cluster: Description of the cluster to configure.

    :param dict dataset_backend_configuration: Configuration parameters to
        supply to the dataset backend.
    """
    return sequence([
        run_remotely(
            username='root',
            address=cluster.control_node.address,
            commands=sequence([
                task_install_control_certificates(
                    cluster.certificates.cluster.certificate,
                    cluster.certificates.control.certificate,
                    cluster.certificates.control.key),
                task_enable_flocker_control(cluster.control_node.distribution),
                ]),
        ),
        sequence([
            sequence([
                run_remotely(
                    username='root',
                    address=node.address,
                    commands=sequence([
                        task_install_node_certificates(
                            cluster.certificates.cluster.certificate,
                            certnkey.certificate,
                            certnkey.key),
                        task_configure_flocker_agent(
                            control_node=cluster.control_node.address,
                            dataset_backend=cluster.dataset_backend,
                            dataset_backend_configuration=(
                                dataset_backend_configuration
                            ),
                        ),
                        task_enable_flocker_agent(
                            distribution=node.distribution,
                        )]),
                    ),
            ]) for certnkey, node
            in zip(cluster.certificates.nodes, cluster.agent_nodes)
        ])
    ])<|MERGE_RESOLUTION|>--- conflicted
+++ resolved
@@ -428,21 +428,12 @@
 
 
 def task_cli_pip_test(venv_name='flocker-client'):
-<<<<<<< HEAD
     """
     Test the Flocker client installed in a virtualenv.
 
     :param bytes venv_name: Name for the virtualenv.
     :return: an Effect to test the client.
     """
-=======
-    """
-    Test the Flocker client installed in a virtualenv.
-
-    :param bytes venv_name: Name for the virtualenv.
-    :return: an Effect to test the client.
-    """
->>>>>>> cf183837
     return sequence([
         run_from_args(['source', '{}/bin/activate'.format(venv_name)]),
         run_from_args(
