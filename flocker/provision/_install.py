# Copyright ClusterHQ Inc.  See LICENSE file for details.
# -*- test-case-name: flocker.provision.test.test_install -*-

"""
Install flocker on a remote node.
"""

from pipes import quote
import posixpath
from textwrap import dedent
from urlparse import urljoin, urlparse
from effect import Func, Effect, Constant, parallel
from effect.retry import retry
from time import time
import yaml

from zope.interface import implementer

from eliot import write_failure
from characteristic import attributes
from pyrsistent import PClass, field
from txeffect import perform

from twisted.internet.error import ProcessTerminated

from ._libcloud import INode
from ._common import PackageSource, Variants
from ._ssh import (
    Run, Sudo,
    run_network_interacting_from_args, sudo_network_interacting_from_args,
    run, run_from_args, sudo_from_args,
    put,
    run_remotely,
)
from ._ssh._conch import make_dispatcher
from ._effect import sequence, http_get

from ..common import retry_effect_with_timeout

from flocker import __version__ as version
from flocker.cli import configure_ssh
from flocker.common.version import (
    get_installable_version, get_package_key_suffix, is_release,
)

# A systemctl sub-command to start or restart a service.  We use restart here
# so that if it is already running it gets restart (possibly necessary to
# respect updated configuration) and because restart will also start it if it
# is not running.
START = "restart"

ZFS_REPO = {
    'centos-7': "https://s3.amazonaws.com/archive.zfsonlinux.org/"
                "epel/zfs-release.el7.noarch.rpm",
}

ARCHIVE_BUCKET = 'clusterhq-archive'


class UnknownAction(Exception):
    """
    The action received is not a valid action
    """
    def __init__(self, action):
        Exception.__init__(self, action)


def tag_as_test_install(flocker_version, distribution, package_name):
    """
    Creates an effect of making an HTTP GET to a specific URL in an s3 bucket
    that has logging enabled. This is done so that when computing flocker
    downloads we can subtract the number of requests to this file.

    :param unicode flocker_version: The version of flocker being installed.
    :param unicode distribution: The distribution flocker is being installed
        on.
    :param unicode package_name: The name of the package being installed.

    :returns: An :class:`HTTPGet` ``Effect`` to retrieve a URL that flags this
        as an internal testing install.
    """
    repository_url = get_repository_url(
        distribution=distribution,
        flocker_version=flocker_version)
    repository_host = urlparse(repository_url).hostname
    tag_url = bytes(
        "https://{host}/clusterhq-internal-acceptance-test/{distribution}/"
        "{package}/{version}".format(
            host=repository_host,
            distribution=distribution,
            package=package_name,
            version=flocker_version
        )
    )
    return http_get(tag_url)


def is_centos(distribution):
    """
    Determine whether the named distribution is a version of CentOS.

    :param bytes distribution: The name of the distribution to inspect.

    :return: ``True`` if the distribution named is a version of CentOS,
        ``False`` otherwise.
    """
    return distribution.startswith("centos-")


def _from_args(sudo):
    """
    Select a function for running a command, either using ``sudo(8)`` or not.

    :param bool sudo: Whether or not the returned function should apply sudo to
        the command.

    :return: If ``sudo`` is ``True``, return a function that runs a command
        using sudo.  If ``sudo`` is ``False``, return a function that runs a
        command as-is, without sudo.
    """
    if sudo:
        return sudo_network_interacting_from_args
    else:
        return run_network_interacting_from_args


def yum_install(args, package_manager="yum", sudo=False):
    """
    Install a package with ``yum`` or a ``yum``-like package manager.
    """
    return _from_args(sudo)([package_manager, "install", "-y"] + args)


def apt_get_install(args, sudo=False):
    """
    Install a package with ``apt-get``.
    """
    return _from_args(sudo)(
        ["apt-get", "-y", "install", ] + args
    )


def apt_get_update(sudo=False):
    """
    Update apt's package metadata cache.
    """
    return _from_args(sudo)(["apt-get", "update"])


def is_ubuntu(distribution):
    """
    Determine whether the named distribution is a version of Ubuntu.

    :param bytes distribution: The name of the distribution to inspect.

    :return: ``True`` if the distribution named is a version of Ubuntu,
        ``False`` otherwise.
    """
    return distribution.startswith("ubuntu-")


def get_repository_url(distribution, flocker_version):
    """
    Return the URL for the repository of a given distribution.

    For ``yum``-using distributions this gives the URL to a package that adds
    entries to ``/etc/yum.repos.d``. For ``apt``-using distributions, this
    gives the URL for a repo containing a Packages(.gz) file.

    :param bytes distribution: The Linux distribution to get a repository for.
    :param bytes flocker_version: The version of Flocker to get a repository
        for.

    :return bytes: The URL pointing to a repository of packages.
    :raises: ``UnsupportedDistribution`` if the distribution is unsupported.
    """
    distribution_to_url = {
        # TODO instead of hardcoding keys, use the _to_Distribution map
        # and then choose the name
        'centos-7': "https://{archive_bucket}.s3.amazonaws.com/"
                    "{key}/clusterhq-release$(rpm -E %dist).noarch.rpm".format(
                        archive_bucket=ARCHIVE_BUCKET,
                        key='centos',
                        ),

        # This could hardcode the version number instead of using
        # ``lsb_release`` but that allows instructions to be shared between
        # versions, and for earlier error reporting if you try to install on a
        # separate version. The $(ARCH) part must be left unevaluated, hence
        # the backslash escapes (one to make shell ignore the $ as a
        # substitution marker, and then doubled to make Python ignore the \ as
        # an escape marker). The output of this value then goes into
        # /etc/apt/sources.list which does its own substitution on $(ARCH)
        # during a subsequent apt-get update

        'ubuntu-14.04': 'https://{archive_bucket}.s3.amazonaws.com/{key}/'
                        '$(lsb_release --release --short)/\\$(ARCH)'.format(
                            archive_bucket=ARCHIVE_BUCKET,
                            key='ubuntu' + get_package_key_suffix(
                                flocker_version),
                        ),

        'ubuntu-15.10': 'https://{archive_bucket}.s3.amazonaws.com/{key}/'
                        '$(lsb_release --release --short)/\\$(ARCH)'.format(
                            archive_bucket=ARCHIVE_BUCKET,
                            key='ubuntu' + get_package_key_suffix(
                                flocker_version),
                        ),
    }

    try:
        return distribution_to_url[distribution]
    except KeyError:
        raise UnsupportedDistribution()


def get_repo_options(flocker_version):
    """
    Get a list of options for enabling necessary yum repositories.

    :param bytes flocker_version: The version of Flocker to get options for.
    :return: List of bytes for enabling (or not) a testing repository.
    """
    is_dev = not is_release(flocker_version)
    if is_dev:
        return ['--enablerepo=clusterhq-testing']
    else:
        return []


class UnsupportedDistribution(Exception):
    """
    Raised if trying to support a distribution which is not supported.
    """


@attributes(['distribution'])
class DistributionNotSupported(NotImplementedError):
    """
    Raised when the provisioning step is not supported on the given
    distribution.

    :ivar bytes distribution: The distribution that isn't supported.
    """
    def __str__(self):
        return "Distribution not supported: %s" % (self.distribution,)


@implementer(INode)
class ManagedNode(PClass):
    """
    A node managed by some other system (eg by hand or by another piece of
    orchestration software).
    """
    address = field(type=bytes, mandatory=True)
    private_address = field(type=(bytes, type(None)),
                            initial=None, mandatory=True)
    distribution = field(type=bytes, mandatory=True)


def ensure_minimal_setup(package_manager):
    """
    Get any system into a reasonable state for installation.

    Although we could publish these commands in the docs, they add a lot
    of noise for many users.  Ensure that systems have sudo enabled.

    :param bytes package_manager: The package manager (apt, dnf, yum).
    :return: a sequence of commands to run on the distribution
    """
    if package_manager in ('dnf', 'yum'):
        # Fedora/CentOS sometimes configured to require tty for sudo
        # ("sorry, you must have a tty to run sudo"). Disable that to
        # allow automated tests to run.
        return sequence([
            run_network_interacting_from_args([
                'su', 'root', '-c', [package_manager, '-y', 'install', 'sudo']
            ]),
            run_from_args([
                'su', 'root', '-c', [
                    'sed', '--in-place', '-e',
                    's/Defaults.*requiretty/Defaults !requiretty/',
                    '/etc/sudoers'
                ]]),
        ])
    elif package_manager == 'apt':
        return sequence([
            run_network_interacting_from_args([
                'su', 'root', '-c', ['apt-get', 'update']
            ]),
            run_network_interacting_from_args([
                'su', 'root', '-c', ['apt-get', '-y', 'install', 'sudo']
            ]),
        ])
    else:
        raise UnsupportedDistribution()


def cli_pkg_test(package_source=PackageSource()):
    """
    Check that the Flocker CLI is working and has the expected version.

    :param PackageSource package_source: The source from which to install the
        package.

    :return: An ``Effect`` to pass to a ``Dispatcher`` that supports
        ``Sequence``, ``Run``, ``Sudo``, ``Comment``, and ``Put``.
    """
    expected = package_source.version
    if not expected:
        if package_source.branch:
            # If branch is set but version isn't, we don't know the
            # latest version. In this case, just check that the version
            # can be displayed.
            return run('flocker-deploy --version')
        else:
            # If neither branch nor version is set, the latest
            # installable release will be installed.
            expected = get_installable_version(version)
    return run('test `flocker-deploy --version` = {}'.format(quote(expected)))


def wipe_yum_cache(repository):
    """
    Force yum to update the metadata for a particular repository.

    :param bytes repository: The name of the repository to clear.
    """
    return run_from_args([
        b"yum",
        b"--disablerepo=*",
        b"--enablerepo=" + repository,
        b"clean",
        b"expire-cache"
    ])


def install_commands_yum(package_name, distribution, package_source, base_url):
    """
    Install Flocker package on CentOS.

    The ClusterHQ repo is added for downloading latest releases.  If
    ``package_source`` contains a branch, then a BuildBot repo will also
    be added to the package search path, to use in-development packages.
    Note, the ClusterHQ repo is always enabled, to provide dependencies.

    :param str package_name: The name of the package to install.
    :param bytes distribution: The distribution the node is running.
    :param PackageSource package_source: The source from which to install the
        package.
    :param bytes base_url: URL of repository, or ``None`` if we're not using
        development branch.

    :return: a sequence of commands to run on the distribution
    """
    flocker_version = package_source.version
    if not flocker_version:
        # support empty values other than None, as '' sometimes used to
        # indicate latest version, due to previous behaviour
        flocker_version = get_installable_version(version)
    repo_package_name = 'clusterhq-release'
    commands = [
        # If package has previously been installed, 'yum install' fails,
        # so check if it is installed first.
        # XXX This needs retry
        run(
            command="yum list installed {} || yum install -y {}".format(
                quote(repo_package_name),
                get_repository_url(
                    distribution=distribution,
                    flocker_version=flocker_version))),
        ]

    if base_url is not None:
        repo = dedent(b"""\
            [clusterhq-build]
            name=clusterhq-build
            baseurl=%s
            gpgcheck=0
            enabled=0
            # There is a distinct clusterhq-build repository for each branch.
            # The metadata across these different repositories varies.  Version
            # numbers are not comparable.  A version which exists in one likely
            # does not exist in another.  In order to support switching between
            # branches (and therefore between clusterhq-build repositories),
            # tell yum to always update metadata for this repository.
            metadata_expire=0
            """) % (base_url,)
        commands.append(put(content=repo,
                            path='/tmp/clusterhq-build.repo'))
        commands.append(run_from_args([
            'cp', '/tmp/clusterhq-build.repo',
            '/etc/yum.repos.d/clusterhq-build.repo']))
        repo_options = ['--enablerepo=clusterhq-build']
    else:
        repo_options = get_repo_options(
            flocker_version=get_installable_version(version))

    base_package = package_name
    os_version = package_source.os_version()
    if os_version:
        package_name += '-%s' % (os_version,)

    # Execute a request to s3 so that this can be tagged as a test install for
    # statistical tracking.
    if base_url is None:
        commands.append(tag_as_test_install(flocker_version,
                                            distribution,
                                            base_package))

    # Install package and all dependencies:

    commands.append(yum_install(repo_options + [package_name]))

    return sequence(commands)


def install_commands_ubuntu(package_name, distribution, package_source,
                            base_url):
    """
    Install Flocker package on Ubuntu.

    The ClusterHQ repo is added for downloading latest releases.  If
    ``package_source`` contains a branch, then a BuildBot repo will also
    be added to the package search path, to use in-development packages.
    Note, the ClusterHQ repo is always enabled, to provide dependencies.

    :param bytes distribution: The distribution the node is running.
    :param PackageSource package_source: The source from which to install the
        package.
    :param base_url: URL of repository, or ``None`` if we're not using
        development branch.

    :return: a sequence of commands to run on the distribution
    """
    flocker_version = package_source.version
    if not flocker_version:
        # support empty values other than None, as '' sometimes used to
        # indicate latest version, due to previous behaviour
        flocker_version = get_installable_version(version)
    repository_url = get_repository_url(
        distribution=distribution,
        flocker_version=flocker_version)
    commands = [
        # Minimal images often have cleared apt caches and are missing
        # packages that are common in a typical release.  These commands
        # ensure that we start from a good base system with the required
        # capabilities, particularly that the add-apt-repository command
        # is available, and HTTPS URLs are supported.
        apt_get_update(),
        apt_get_install(["apt-transport-https", "software-properties-common"]),

        # Add ClusterHQ repo for installation of Flocker packages.
        # XXX This needs retry
        run(command='add-apt-repository -y "deb {} /"'.format(repository_url))
        ]

    pinned_host = urlparse(repository_url).hostname

    if base_url is not None:
        # Add BuildBot repo for running tests
        commands.append(run_network_interacting_from_args([
            "add-apt-repository", "-y", "deb {} /".format(base_url)]))
        # During a release, or during upgrade testing, we might not be able to
        # rely on package management to install flocker from the correct
        # server. Thus, in all cases we pin precisely which url we want to
        # install flocker from.
        pinned_host = urlparse(package_source.build_server).hostname
    commands.append(put(dedent('''\
        Package: *
        Pin: origin {}
        Pin-Priority: 700
    '''.format(pinned_host)), '/tmp/apt-pref'))
    commands.append(run_from_args([
        'mv', '/tmp/apt-pref', '/etc/apt/preferences.d/buildbot-700']))

    # Update to read package info from new repos
    commands.append(apt_get_update())

    base_package = package_name
    os_version = package_source.os_version()

    if os_version:
        # Set the version of the top-level package
        package_name += '=%s' % (os_version,)

        # If a specific version is required, ensure that the version for
        # all ClusterHQ packages is consistent.  This prevents conflicts
        # between the top-level package, which may depend on a lower
        # version of a dependency, and apt, which wants to install the
        # most recent version.  Note that this trumps the Buildbot
        # pinning above.
        commands.append(put(dedent('''\
            Package: clusterhq-*
            Pin: version {}
            Pin-Priority: 900
        '''.format(os_version)), '/tmp/apt-pref'))
        commands.append(run_from_args([
            'mv', '/tmp/apt-pref', '/etc/apt/preferences.d/clusterhq-900']))

    # Execute a request to s3 so that this can be tagged as a test install for
    # statistical tracking.
    if base_url is None:
        commands.append(tag_as_test_install(flocker_version,
                                            distribution,
                                            base_package))

    # Install package and all dependencies
    # We use --force-yes here because our packages aren't signed.
    commands.append(apt_get_install(["--force-yes", package_name]))

    return sequence(commands)


def task_package_install(package_name, distribution,
                         package_source=PackageSource()):
    """
    Install Flocker package on a distribution.

    The ClusterHQ repo is added for downloading latest releases.  If
    ``package_source`` contains a branch, then a BuildBot repo will also
    be added to the package search path, to use in-development packages.
    Note, the ClusterHQ repo is always enabled, to provide dependencies.

    :param str package_name: The name of the package to install.
    :param bytes distribution: The distribution the node is running.
    :param PackageSource package_source: The source from which to install the
        package.

    :return: a sequence of commands to run on the distribution
    """
    if package_source.branch:
        # A development branch has been selected - add its Buildbot repo
        result_path = posixpath.join(
            '/results/omnibus/', package_source.branch, distribution)
        base_url = urljoin(package_source.build_server, result_path)
    else:
        base_url = None

    if is_centos(distribution):
        installer = install_commands_yum
    elif is_ubuntu(distribution):
        installer = install_commands_ubuntu
    else:
        raise UnsupportedDistribution()
    return installer(package_name, distribution, package_source,
                     base_url)


def task_cli_pkg_install(distribution, package_source=PackageSource()):
    """
    Install the Flocker CLI package.

    :param bytes distribution: The distribution the node is running.
    :param PackageSource package_source: The source from which to install the
        package.

    :return: a sequence of commands to run on the distribution
    """
    commands = task_package_install("clusterhq-flocker-cli", distribution,
                                    package_source)
    # Although client testing is currently done as root.e want to use
    # sudo for better documentation output.
    return sequence([
        (Effect(Sudo(command=e.intent.command,
                     log_command_filter=e.intent.log_command_filter))
         if isinstance(e.intent, Run) else e)
        for e in commands.intent.effects])


PIP_CLI_PREREQ_APT = [
    'gcc',
    'libffi-dev',
    'libssl-dev',
    'python2.7',
    'python2.7-dev',
    'python-virtualenv',
]

PIP_CLI_PREREQ_YUM = [
    'gcc',
    'libffi-devel',
    'openssl-devel',
    'python',
    'python-devel',
    'python-virtualenv',
]


def task_cli_pip_prereqs(package_manager):
    """
    Install the pre-requisites for pip installation of the Flocker client.

    :param bytes package_manager: The package manager (apt, dnf, yum).
    :return: an Effect to install the pre-requisites.
    """
    if package_manager in ('dnf', 'yum'):
        return yum_install(
            PIP_CLI_PREREQ_YUM, package_manager=package_manager, sudo=True,
        )
    elif package_manager == 'apt':
        return sequence([
            apt_get_update(sudo=True),
            apt_get_install(PIP_CLI_PREREQ_APT, sudo=True),
        ])
    else:
        raise UnsupportedDistribution()


def _get_wheel_version(package_source):
    """
    Get the latest available wheel version for the specified package source.

    If package source version is not set, the latest installable release
    will be installed.  Note, branch is never used for wheel
    installations, since the wheel file is not created for branches.

    :param PackageSource package_source: The source from which to install the
        package.

    :return: a string containing the previous installable version of
        either the package version, or, if that is not specified, of the
        current version.
    """
    return get_installable_version(package_source.version or version)


def task_cli_pip_install(
        venv_name='flocker-client', package_source=PackageSource()):
    """
    Install the Flocker client into a virtualenv using pip.

    :param bytes venv_name: Name for the virtualenv.
    :param package_source: Package source description
    :return: an Effect to install the client.
    """
    url = (
        'https://{bucket}.s3.amazonaws.com/{key}/'
        'Flocker-{version}-py2-none-any.whl'.format(
            bucket=ARCHIVE_BUCKET, key='python',
            version=_get_wheel_version(package_source))
        )
    return sequence([
        run_from_args(
            ['virtualenv', '--python=/usr/bin/python2.7', venv_name]),
        run_from_args(['source', '{}/bin/activate'.format(venv_name)]),
        run_from_args(['pip', 'install', '--upgrade', 'pip']),
        run_from_args(
            ['pip', 'install', url]),
        ])


def cli_pip_test(venv_name='flocker-client', package_source=PackageSource()):
    """
    Test the Flocker client installed in a virtualenv.

    :param bytes venv_name: Name for the virtualenv.
    :return: an Effect to test the client.
    """
    return sequence([
        run_from_args(['source', '{}/bin/activate'.format(venv_name)]),
        run('test `flocker-deploy --version` = {}'.format(
            quote(_get_wheel_version(package_source))))
        ])


def task_configure_brew_path():
    """
    Configure non-interactive shell to use all paths.

    By default, OSX provides a minimal $PATH, for programs run via SSH. In
    particular /usr/local/bin (which contains `brew`) isn't in the path. This
    configures the path to have it there.
    """
    return put(
        path='.bashrc',
        content=dedent("""\
            if [ -x /usr/libexec/path_helper ]; then
                eval `/usr/libexec/path_helper -s`
            fi
            """))


def task_test_homebrew(recipe):
    """
    The commands used to install a Homebrew recipe for Flocker and test it.

    This taps the ClusterHQ/tap tap, which means that Homebrew looks in the
    ClusterHQ/homebrew-tap GitHub repository for any recipe name given.

    :param bytes recipe: The name of a recipe in a either the official Homebrew
        tap or ClusterHQ/tap, or a URL pointing to a recipe.
    :return Effect: Commands used to install a Homebrew recipe for Flocker and
        test it.
    """
    # Arbitrarily selected value
    timeout = 160.0

    return sequence([
        retry_effect_with_timeout(
            run_from_args(['brew', 'tap', 'ClusterHQ/tap']), timeout,
        ),
        retry_effect_with_timeout(run("brew update"), timeout),
        retry_effect_with_timeout(
            run("brew install {recipe}".format(recipe=recipe)), timeout,
        ),
        run("brew test {recipe}".format(recipe=recipe)),
    ])


def task_install_ssh_key():
    """
    Install the authorized ssh keys of the current user for root as well.
    """
    return sequence([
        sudo_from_args(['cp', '.ssh/authorized_keys',
                        '/root/.ssh/authorized_keys']),
    ])


def task_upgrade_kernel(distribution):
    """
    Upgrade kernel.
    """
    if is_centos(distribution):
        return sequence([
            yum_install(["kernel-devel", "kernel"]),
            run_from_args(['sync']),
        ])
    elif distribution == 'ubuntu-14.04':
        # Not required.
        return sequence([])
    else:
        raise DistributionNotSupported(distribution=distribution)


def _remove_private_key(content):
    """
    Remove most of the contents of a private key file for logging.
    """
    prefix = '-----BEGIN PRIVATE KEY-----'
    suffix = '-----END PRIVATE KEY-----'
    start = content.find(prefix)
    if start < 0:
        # no private key
        return content
    # Keep prefix, subsequent newline, and 4 characters at start of key
    trim_start = start + len(prefix) + 5
    end = content.find(suffix, trim_start)
    if end < 0:
        end = len(content)
    # Keep suffix and previous 4 characters and newline at end of key
    trim_end = end - 5
    if trim_end <= trim_start:
        # strangely short key, keep all content
        return content
    return content[:trim_start] + '...REMOVED...' + content[trim_end:]


def task_install_control_certificates(ca_cert, control_cert, control_key):
    """
    Install certificates and private key required by the control service.

    :param FilePath ca_cert: Path to CA certificate on local machine.
    :param FilePath control_cert: Path to control service certificate on
        local machine.
    :param FilePath control_key: Path to control service private key
        local machine.
    """
    # Be better if permissions were correct from the start.
    # https://clusterhq.atlassian.net/browse/FLOC-1922
    return sequence([
        run('mkdir -p /etc/flocker'),
        run('chmod u=rwX,g=,o= /etc/flocker'),
        put(path="/etc/flocker/cluster.crt", content=ca_cert.getContent()),
        put(path="/etc/flocker/control-service.crt",
            content=control_cert.getContent()),
        put(path="/etc/flocker/control-service.key",
            content=control_key.getContent(),
            log_content_filter=_remove_private_key),
        ])


def task_install_node_certificates(ca_cert, node_cert, node_key):
    """
    Install certificates and private key required by a node.

    :param FilePath ca_cert: Path to CA certificate on local machine.
    :param FilePath node_cert: Path to node certificate on
        local machine.
    :param FilePath node_key: Path to node private key
        local machine.
    """
    # Be better if permissions were correct from the start.
    # https://clusterhq.atlassian.net/browse/FLOC-1922
    return sequence([
        run('mkdir -p /etc/flocker'),
        run('chmod u=rwX,g=,o= /etc/flocker'),
        put(path="/etc/flocker/cluster.crt", content=ca_cert.getContent()),
        put(path="/etc/flocker/node.crt",
            content=node_cert.getContent()),
        put(path="/etc/flocker/node.key",
            content=node_key.getContent(),
            log_content_filter=_remove_private_key),
        ])


def task_install_api_certificates(api_cert, api_key):
    """
    Install certificate and private key required by Docker plugin to
    access the Flocker REST API.

    :param FilePath api_cert: Path to API certificate on local machine.
    :param FilePath api_key: Path to API private key local machine.
    """
    # Be better if permissions were correct from the start.
    # https://clusterhq.atlassian.net/browse/FLOC-1922
    return sequence([
        run('mkdir -p /etc/flocker'),
        run('chmod u=rwX,g=,o= /etc/flocker'),
        put(path="/etc/flocker/plugin.crt",
            content=api_cert.getContent()),
        put(path="/etc/flocker/plugin.key",
            content=api_key.getContent(),
            log_content_filter=_remove_private_key),
        ])


def task_enable_docker(distribution):
    """
    Configure docker.

    We don't actually start it (or on Ubuntu, restart it) at this point
    since the certificates it relies on have yet to be installed.
    """
    # Use the Flocker node TLS certificate, since it's readily
    # available.
    docker_tls_options = (
        '--tlsverify --tlscacert=/etc/flocker/cluster.crt'
        ' --tlscert=/etc/flocker/node.crt --tlskey=/etc/flocker/node.key'
        ' -H=0.0.0.0:2376')

    if is_centos(distribution):
        conf_path = (
            "/etc/systemd/system/docker.service.d/01-TimeoutStartSec.conf"
        )
        return sequence([
            # Give Docker a long time to start up.  On the first start, it
            # initializes a 100G filesystem which can take a while.  The
            # default startup timeout is frequently too low to let this
            # complete.
            run("mkdir -p /etc/systemd/system/docker.service.d"),
            put(
                path=conf_path,
                content=dedent(
                    """\
                    [Service]
                    TimeoutStartSec=10min
                    """
                ),
            ),
            put(path="/etc/systemd/system/docker.service.d/02-TLS.conf",
                content=dedent(
                    """\
                    [Service]
                    ExecStart=
                    ExecStart=/usr/bin/docker daemon -H fd:// {}
                    """.format(docker_tls_options))),
            run_from_args(["systemctl", "enable", "docker.service"]),
        ])
    elif distribution == 'ubuntu-14.04':
        return sequence([
            put(path="/etc/default/docker",
                content=(
                    'DOCKER_OPTS="-H unix:///var/run/docker.sock {}"'.format(
                        docker_tls_options))),
            ])
    else:
        raise DistributionNotSupported(distribution=distribution)


def open_firewalld(service):
    """
    Open firewalld port for a service.

    :param str service: Name of service.
    """
    return sequence([run_from_args(['firewall-cmd', '--reload'])] + [
        run_from_args(command + [service])
        for command in [['firewall-cmd', '--permanent', '--add-service'],
                        ['firewall-cmd', '--add-service']]])


def open_ufw(service):
    """
    Open ufw port for a service.

    :param str service: Name of service.
    """
    return sequence([
        run_from_args(['ufw', 'allow', service])
        ])


def task_enable_flocker_control(distribution, action="start"):
    """
    Enable flocker-control service. We need to be able to indicate whether
    we want to start the service, when we are deploying a new cluster,
    or if we want to restart it, when we are using an existent cluster in
    managed mode.

    :param bytes distribution: name of the distribution where the flocker
        controls currently runs. The supported distros are:
            - ubuntu-14.04
            - centos-<centos version>
    :param bytes action: action to perform with the flocker control service.
        Currently, we support:
            -start
            -stop

    :raises ``DistributionNotSupported`` if the ``distribution`` is not
            currently supported
            ``UnknownAction`` if the action passed is not a valid one
    """
    validate_start_action(action)

    if is_centos(distribution):
        return sequence([
            run_from_args(['systemctl', 'enable', 'flocker-control']),
            run_from_args(['systemctl', action.lower(), 'flocker-control']),
        ])
    elif distribution == 'ubuntu-14.04':
        return sequence([
            put(
                path='/etc/init/flocker-control.override',
                content=dedent('''\
                    start on runlevel [2345]
                    stop on runlevel [016]
                    '''),
            ),
            run("echo 'flocker-control-api\t4523/tcp\t\t\t# Flocker Control API port' >> /etc/services"),  # noqa
            run("echo 'flocker-control-agent\t4524/tcp\t\t\t# Flocker Control Agent port' >> /etc/services"),  # noqa
            run_from_args(['service', 'flocker-control', action.lower()]),
        ])

    else:
        raise DistributionNotSupported(distribution=distribution)


def validate_start_action(action):
    """
    Validates if the action given is a valid one  - currently only
    start and restart are supported
    """
    valid_actions = ["start", "restart"]
    if action.lower() not in valid_actions:
        raise UnknownAction(action)


def task_enable_docker_plugin(distribution):
    """
    Enable the Flocker Docker plugin.

    :param bytes distribution: The distribution name.
    """
    if is_centos(distribution):
        return sequence([
            run_from_args(['systemctl', 'enable', 'flocker-docker-plugin']),
            run_from_args(['systemctl', START, 'flocker-docker-plugin']),
            run_from_args(['systemctl', START, 'docker']),
        ])
    elif distribution == 'ubuntu-14.04':
        return sequence([
            run_from_args(['service', 'flocker-docker-plugin', 'restart']),
            run_from_args(['service', 'docker', 'restart']),
        ])
    else:
        raise DistributionNotSupported(distribution=distribution)


def task_open_control_firewall(distribution):
    """
    Open the firewall for flocker-control.
    """
    if is_centos(distribution):
        open_firewall = open_firewalld
    elif distribution == 'ubuntu-14.04':
        open_firewall = open_ufw
    else:
        raise DistributionNotSupported(distribution=distribution)
    return sequence([
        open_firewall(service)
        for service in ['flocker-control-api', 'flocker-control-agent']
    ])


def catch_exit_code(expected_exit_code):
    """
    :param int expected_exit_code: The expected exit code of the process.
    :returns: An error handler function which accepts a 3-tuple(exception_type,
        exception, None) and re-raises ``exception`` if the exit code is not
        ``expected_exit_code`.
    """
    def error_handler(result):
        exception_type, exception = result[:2]
        if((exception_type is not ProcessTerminated) or
           (exception.exitCode != expected_exit_code)):
            raise exception
    return error_handler


def if_firewall_available(distribution, commands):
    """
    Open the firewall for remote access to control service if firewall command
    is available.
    """
    if is_centos(distribution):
        firewall_command = b'firewall-cmd'
    elif distribution == 'ubuntu-14.04':
        firewall_command = b'ufw'
    else:
        raise DistributionNotSupported(distribution=distribution)

    # Only run the commands if the firewall command is available.
    return run_from_args([b'which', firewall_command]).on(
        success=lambda result: commands,
        error=catch_exit_code(1),
    )


def open_firewall_for_docker_api(distribution):
    """
    Open the firewall for remote access to Docker API.
    """
    if is_centos(distribution):
        upload = put(path="/usr/lib/firewalld/services/docker.xml",
                     content=dedent(
                         """\
                         <?xml version="1.0" encoding="utf-8"?>
                         <service>
                         <short>Docker API Port</short>
                         <description>The Docker API, over TLS.</description>
                         <port protocol="tcp" port="2376"/>
                         </service>
                         """))
        open_firewall = open_firewalld
    elif distribution == 'ubuntu-14.04':
        upload = put(path="/etc/ufw/applications.d/docker",
                     content=dedent(
                         """
                         [docker]
                         title=Docker API
                         description=Docker API.
                         ports=2376/tcp
                         """))
        open_firewall = open_ufw
    else:
        raise DistributionNotSupported(distribution=distribution)

    # Only configure the firewall if the firewall command line is available.
    return sequence([upload, open_firewall('docker')])


# Set of dataset fields which are *not* sensitive.  Only fields in this
# set are logged.  This should contain everything except usernames and
# passwords (or equivalents).  Implemented as a whitelist in case new
# security fields are added.
_ok_to_log = frozenset((
    'auth_plugin',
    'auth_url',
    'backend',
    'region',
    'zone',
    ))


def _remove_dataset_fields(content):
    """
    Remove non-whitelisted fields from dataset for logging.
    """
    content = yaml.safe_load(content)
    dataset = content['dataset']
    for key in dataset:
        if key not in _ok_to_log:
            dataset[key] = 'REMOVED'
    return yaml.safe_dump(content)


def task_configure_flocker_agent(
    control_node, dataset_backend, dataset_backend_configuration,
    logging_config=None,
):
    """
    Configure the flocker agents by writing out the configuration file.

    :param bytes control_node: The address of the control agent.
    :param DatasetBackend dataset_backend: The volume backend the nodes are
        configured with.
    :param dict dataset_backend_configuration: The backend specific
        configuration options.
    :param dict logging_config: A Python logging configuration dictionary,
        following the structure of PEP 391.
    """
    dataset_backend_configuration = dataset_backend_configuration.copy()
    dataset_backend_configuration.update({
        u"backend": dataset_backend.name,
    })

    content = {
        "version": 1,
        "control-service": {
            "hostname": control_node,
            "port": 4524,
        },
        "dataset": dataset_backend_configuration,
    }
    if logging_config is not None:
        content['logging'] = logging_config

    put_config_file = put(
        path='/etc/flocker/agent.yml',
        content=yaml.safe_dump(content),
        log_content_filter=_remove_dataset_fields
    )
    return sequence([put_config_file])


def task_enable_flocker_agent(distribution, action="start"):
    """
    Enable the flocker agents.

    :param bytes distribution: The distribution name.
    :param bytes action: action to perform with the flocker action. Currently
                        we only support "start" and "restart"
    :raises ``DistributionNotSupported`` if the ``distribution`` is not
                currently supported.
            ``UnknownAction`` if the action passed is not a valid one
    """
    validate_start_action(action)

    if is_centos(distribution):
        return sequence([
            run_from_args(['systemctl',
                           'enable',
                           'flocker-dataset-agent']),
            run_from_args(['systemctl',
                           action.lower(),
                           'flocker-dataset-agent']),
            run_from_args(['systemctl',
                           'enable',
                           'flocker-container-agent']),
            run_from_args(['systemctl',
                           action.lower(),
                           'flocker-container-agent']),
        ])
    elif distribution == 'ubuntu-14.04':
        return sequence([
            run_from_args(['service',
                           'flocker-dataset-agent',
                           action.lower()]),
            run_from_args(['service',
                           'flocker-container-agent',
                           action.lower()]),
        ])
    else:
        raise DistributionNotSupported(distribution=distribution)


def task_create_flocker_pool_file():
    """
    Create a file-back zfs pool for flocker.
    """
    return sequence([
        run('mkdir -p /var/opt/flocker'),
        run('truncate --size 10G /var/opt/flocker/pool-vdev'),
        # XXX - See FLOC-3018
        run('ZFS_MODULE_LOADING=yes '
            'zpool create flocker /var/opt/flocker/pool-vdev'),
    ])


def task_install_zfs(distribution, variants=set()):
    """
    Install ZFS on a node.

    :param bytes distribution: The distribution the node is running.
    :param set variants: The set of variant configurations to use when
    """
    commands = []
    if distribution == 'ubuntu-14.04':
        commands += [
            # ZFS not available in base Ubuntu - add ZFS repo
            run_network_interacting_from_args([
                "add-apt-repository", "-y", "ppa:zfs-native/stable"]),
        ]
        commands += [
            # Update to read package info from new repos
            apt_get_update(),
            # Package spl-dkms sometimes does not have libc6-dev as a
            # dependency, add it before ZFS installation requires it.
            # See https://github.com/zfsonlinux/zfs/issues/3298
            apt_get_install(["libc6-dev"]),
            apt_get_install(["zfsutils"]),
            ]

    elif is_centos(distribution):
        commands += [
            yum_install([ZFS_REPO[distribution]]),
        ]
        if distribution == 'centos-7':
            commands.append(yum_install(["epel-release"]))

        if Variants.ZFS_TESTING in variants:
            commands += [
                yum_install(['yum-utils']),
                run_from_args([
                    'yum-config-manager', '--enable', 'zfs-testing'])
            ]
        commands.append(yum_install(["zfs"]))
    else:
        raise DistributionNotSupported(distribution)

    return sequence(commands)


def configure_zfs(node, variants):
    """
    Configure ZFS for use as a Flocker backend.

    :param INode node: The node to configure ZFS on.
    :param set variants: The set of variant configurations to use when

    :return Effect:
    """
    return sequence([
        run_remotely(
            username='root',
            address=node.address,
            commands=task_upgrade_kernel(
                distribution=node.distribution),
        ),
        node.reboot(),
        run_remotely(
            username='root',
            address=node.address,
            commands=sequence([
                task_install_zfs(
                    distribution=node.distribution,
                    variants=variants),
                task_create_flocker_pool_file(),
            ]),
        ),
        Effect(
            Func(lambda: configure_ssh(node.address, 22))),
    ])


def _uninstall_flocker_ubuntu1404():
    """
    Return an ``Effect`` for uninstalling the Flocker package from an Ubuntu
    14.04 machine.
    """
    return run_from_args([
        b"apt-get", b"remove", b"-y", b"--purge", b"clusterhq-python-flocker",
    ])


def _uninstall_flocker_centos7():
    """
    Return an ``Effect`` for uninstalling the Flocker package from a CentOS 7
    machine.
    """
    def maybe_disable(unit):
        return run(
            u"{{ "
            u"systemctl is-enabled {unit} && "
            u"systemctl stop {unit} && "
            u"systemctl disable {unit} "
            u"; }} || /bin/true".format(unit=unit).encode("ascii")
        )

    return sequence(
        list(
            # XXX There should be uninstall hooks for stopping services.
            maybe_disable(unit) for unit in [
                u"flocker-control", u"flocker-dataset-agent",
                u"flocker-container-agent", u"flocker-docker-plugin",
            ]
        ) + [
            run_from_args([
                b"yum", b"erase", b"-y", b"clusterhq-python-flocker",
            ]),
            # Force yum to update the metadata for the release repositories.
            # If we are running tests against a release, it is likely that the
            # metadata will not have expired for them yet.
            wipe_yum_cache(repository="clusterhq"),
            wipe_yum_cache(repository="clusterhq-testing"),
            run_from_args([
                b"yum", b"erase", b"-y", b"clusterhq-release",
            ]),
        ]
    )


_flocker_uninstallers = {
    "ubuntu-14.04": _uninstall_flocker_ubuntu1404,
    "centos-7": _uninstall_flocker_centos7,
}


def task_uninstall_flocker(distribution):
    """
    Return an ``Effect`` for uninstalling the Flocker package from the given
    distribution.
    """
    return _flocker_uninstallers[distribution]()


def uninstall_flocker(nodes):
    """
    Return an ``Effect`` for uninstalling the Flocker package from all of the
    given nodes.
    """
    return _run_on_all_nodes(
        nodes,
        task=lambda node: task_uninstall_flocker(node.distribution)
    )


def task_install_docker(distribution):
    """
    Return an ``Effect`` for installing Docker if it is not already installed.

    The state of ``https://get.docker.com/`` at the time the task is run
    determines the version of Docker installed.

    The version of Docker is allowed to float this way because:

    * Docker development is currently proceeding at a rapid pace.  There are
    frequently compelling reasons to want to run Docker 1.(X+1) instead of 1.X.

    * https://get.docker.com/ doesn't keep very old versions of Docker around.
    Pinning a particular version makes it laborious to rely on this source for
    Docker packages (due to the pinned version frequently disappearing from the
    repository).

    * Other package repositories frequently only have older packages available.

    * Different packagers of Docker give the package different names.  The
    different package names make it more difficult to request a specific
    version.

    * Different packagers apply different system-specific patches.  Users may
    have reasons to prefer packages from one packager over another.  Thus if
    Docker is already installed, no matter what version it is, the requirement
    is considered satisfied (we treat the user as knowing what they're doing).
    """
    if is_centos(distribution):
        # The Docker packages don't declare all of their dependencies.  They
        # seem to work on an up-to-date system, though, so make sure the system
        # is up to date.
        update = b"yum --assumeyes update && "
    else:
        update = b""

    return retry_effect_with_timeout(
        run(command=(
            b"[[ -e /usr/bin/docker ]] || { " + update +
            b"curl https://get.docker.com/ > /tmp/install-docker.sh && "
            b"sh /tmp/install-docker.sh"
            b"; }"
        )),
        # Arbitrarily selected value
        timeout=5.0 * 60.0,
    )


def task_install_flocker(
    distribution=None,
    package_source=PackageSource(),
):
    """
    Install flocker cluster on a distribution.

    :param bytes distribution: The distribution the node is running.
    :param PackageSource package_source: The source from which to install the
        package.

    :raises: ``UnsupportedDistribution`` if the distribution is unsupported.
    """
    return task_package_install(
        "clusterhq-flocker-node",
        distribution, package_source,
    )


def task_install_docker_plugin(
    distribution=None,
    package_source=PackageSource(),
):
    """
    Install flocker docker plugin on a distribution.

    :param bytes distribution: The distribution the node is running.
    :param PackageSource package_source: The source from which to install the
        package.

    :raises: ``UnsupportedDistribution`` if the distribution is unsupported.
    """
    return task_package_install(
        "clusterhq-flocker-docker-plugin",
        distribution, package_source,
    )


ACCEPTANCE_IMAGES = [
    "postgres:latest",
    "clusterhq/mongodb:latest",
    "python:2.7-slim",
    "busybox",
]


def task_pull_docker_images(images=ACCEPTANCE_IMAGES):
    """
    Pull docker images.

    :param list images: List of images to pull. Defaults to images used in
        acceptance tests.
    """
    return sequence([
        run_from_args(['docker', 'pull', image]) for image in images
    ])


def task_enable_updates_testing(distribution):
    """
    Enable the distribution's proposed updates repository.

    :param bytes distribution: See func:`task_install_flocker`
    """
    raise DistributionNotSupported(distribution=distribution)


def task_enable_docker_head_repository(distribution):
    """
    Enable the distribution's repository containing in-development docker
    builds.

    :param bytes distribution: See func:`task_install_flocker`
    """
    if is_centos(distribution):
        return sequence([
            put(content=dedent("""\
                [virt7-testing]
                name=virt7-testing
                baseurl=http://cbs.centos.org/repos/virt7-testing/x86_64/os/
                enabled=1
                gpgcheck=0
                """),
                path="/etc/yum.repos.d/virt7-testing.repo")
        ])
    else:
        raise DistributionNotSupported(distribution=distribution)


def provision(distribution, package_source, variants):
    """
    Provision the node for running flocker.

    This drives all the common node installation steps in:
     * http://doc-dev.clusterhq.com/gettingstarted/installation.html

    :param bytes address: Address of the node to provision.
    :param bytes username: Username to connect as.
    :param bytes distribution: See func:`task_install_flocker`
    :param PackageSource package_source: See func:`task_install_flocker`
    :param set variants: The set of variant configurations to use when
        provisioning
    """
    commands = []

    if Variants.DISTRO_TESTING in variants:
        commands.append(task_enable_updates_testing(distribution))
    if Variants.DOCKER_HEAD in variants:
        commands.append(task_enable_docker_head_repository(distribution))
    commands.append(task_install_docker(distribution))
    commands.append(
        task_install_flocker(
            package_source=package_source, distribution=distribution))
    commands.append(
        task_install_docker_plugin(
            package_source=package_source, distribution=distribution))
    commands.append(task_enable_docker(distribution))
    return sequence(commands)


def _run_on_all_nodes(nodes, task):
    """
    Run some commands on some nodes.

    :param nodes: An iterable of ``Node`` instances where the commands should
        be run.
    :param task: A one-argument callable which is called with each ``Node`` and
        should return the ``Effect`` to run on that node.

    :return: An ``Effect`` that runs the commands on a group of nodes.
    """
    return parallel(list(
        run_remotely(
            username='root',
            address=node.address,
            commands=task(node),
        )
        for node in nodes
    ))


def install_flocker(nodes, package_source):
    """
    Return an ``Effect`` that installs a certain version of Flocker on the
    given nodes.

    :param nodes: An iterable of ``Node`` instances on which to install
        Flocker.
    :param PackageSource package_source: The version of Flocker to install.

    :return: An ``Effect`` which installs Flocker on the nodes.
    """
    return _run_on_all_nodes(
        nodes,
        task=lambda node: sequence([
            task_install_flocker(
                distribution=node.distribution,
                package_source=package_source,
            ),
            task_install_docker_plugin(
                distribution=node.distribution,
                package_source=package_source,
            ),
        ]),
    )


def configure_cluster(
    cluster, dataset_backend_configuration, provider, logging_config=None
):
    """
    Configure flocker-control, flocker-dataset-agent and
    flocker-container-agent on a collection of nodes.

    :param Cluster cluster: Description of the cluster to configure.

    :param dict dataset_backend_configuration: Configuration parameters to
        supply to the dataset backend.

    :param bytes provider: provider of the nodes  - aws. rackspace or managed.

    :param dict logging_config: A Python logging configuration dictionary,
        following the structure of PEP 391.
    """
    setup_action = 'start'
    if provider == "managed":
        setup_action = 'restart'

    return sequence([
        run_remotely(
            username='root',
            address=cluster.control_node.address,
            commands=sequence([
                task_install_control_certificates(
                    cluster.certificates.cluster.certificate,
                    cluster.certificates.control.certificate,
                    cluster.certificates.control.key),
                task_enable_flocker_control(cluster.control_node.distribution,
                                            setup_action),
                if_firewall_available(
                    cluster.control_node.distribution,
                    task_open_control_firewall(
                        cluster.control_node.distribution
                    )
                ),
                ]),
        ),
        parallel([
            sequence([
                run_remotely(
                    username='root',
                    address=node.address,
                    commands=sequence([
                        task_install_node_certificates(
                            cluster.certificates.cluster.certificate,
                            certnkey.certificate,
                            certnkey.key),
                        task_install_api_certificates(
                            cluster.certificates.user.certificate,
                            cluster.certificates.user.key),
                        task_enable_docker(node.distribution),
                        if_firewall_available(
                            node.distribution,
                            open_firewall_for_docker_api(node.distribution),
                        ),
                        task_configure_flocker_agent(
                            control_node=cluster.control_node.address,
                            dataset_backend=cluster.dataset_backend,
                            dataset_backend_configuration=(
                                dataset_backend_configuration
                            ),
                            logging_config=logging_config,
                        ),
                        task_enable_docker_plugin(node.distribution),
                        task_enable_flocker_agent(
                            distribution=node.distribution,
                            action=setup_action,
                        ),
                    ]),
                ),
            ]) for certnkey, node
            in zip(cluster.certificates.nodes, cluster.agent_nodes)
        ])
    ])


<<<<<<< HEAD
def reinstall_flocker_at_version(
    reactor, nodes, control_node, package_source, distribution
):
    """
    Put the version of Flocker indicated by ``package_source`` onto all of
    the given nodes.

    This takes a primitive approach of uninstalling the software and then
    installing the new version instead of trying to take advantage of any
    OS-level package upgrade support.  Because it's easier.  The package
    removal step is allowed to fail in case the package is not installed
    yet (other failures are not differentiated).  The only action taken on
    failure is that the failure is logged.

    :param reactor: The reactor to use to schedule the work.
    :param nodes: An iterable of node addresses of nodes in the cluster.
    :param control_node: The address of the control node.
    :param PackageSource package_source: The version of the software to
        install.
    :param distribution: The distribution installed on the nodes.

    :return: A ``Deferred`` that fires when the software has been upgraded.
    """
    managed_nodes = list(
        ManagedNode(address=node, distribution=distribution)
        for node in nodes
    )
    dispatcher = make_dispatcher(reactor)

    uninstalling = perform(dispatcher, uninstall_flocker(managed_nodes))

    uninstalling.addErrback(write_failure, logger=None)

    def install(ignored):
        return perform(
            dispatcher,
            install_flocker(managed_nodes, package_source),
        )
    uninstalling.addCallback(install)

    def restart_services(ignored):
        return perform(
            dispatcher,
            parallel([
                run_remotely(
                    username='root',
                    address=node.address,
                    commands=sequence([
                        task_enable_docker_plugin(node.distribution),
                        task_enable_flocker_agent(
                            distribution=node.distribution,
                            action='restart',
                        )
                    ])
                )
                for node in managed_nodes
            ] + [
                run_remotely(
                    username='root',
                    address=control_node,
                    commands=sequence([
                        task_enable_flocker_control(
                            distribution,
                            'restart'),
                        if_firewall_available(
                            distribution,
                            task_open_control_firewall(
                                distribution
                            )
                        ),
                    ])
                )
            ])
        )

    uninstalling.addCallback(restart_services)

    return uninstalling
=======
def provision_as_root(node, package_source, variants=()):
    """
    Provision flocker on a node using the root user.

    :param INode node: Node to provision.
    :param PackageSource package_source: See func:`task_install_flocker`
    :param set variants: The set of variant configurations to use when
        provisioning
    """
    commands = []

    commands.append(run_remotely(
        username='root',
        address=node.address,
        commands=provision(
            package_source=package_source,
            distribution=node.distribution,
            variants=variants,
        ),
    ))

    return sequence(commands)


def provision_for_any_user(node, package_source, variants=()):
    """
    Provision flocker on a node using the default user. If the user is not
    root, then copy the authorized_users over to the root user and then
    provision as root.

    :param INode node: Node to provision.
    :param PackageSource package_source: See func:`task_install_flocker`
    :param set variants: The set of variant configurations to use when
        provisioning
    """
    username = node.get_default_username()

    if username == 'root':
        return provision_as_root(node, package_source, variants)

    commands = []

    # cloud-init may not have allowed sudo without tty yet, so try SSH key
    # installation for a few more seconds:
    start = []

    def for_thirty_seconds(*args, **kwargs):
        if not start:
            start.append(time())
        return Effect(Constant((time() - start[0]) < 30))

    commands.append(run_remotely(
        username=username,
        address=node.address,
        commands=retry(task_install_ssh_key(), for_thirty_seconds),
    ))

    commands.append(
        provision_as_root(node, package_source, variants))

    return sequence(commands)
>>>>>>> 741f880d
<|MERGE_RESOLUTION|>--- conflicted
+++ resolved
@@ -1621,7 +1621,6 @@
     ])
 
 
-<<<<<<< HEAD
 def reinstall_flocker_at_version(
     reactor, nodes, control_node, package_source, distribution
 ):
@@ -1700,7 +1699,8 @@
     uninstalling.addCallback(restart_services)
 
     return uninstalling
-=======
+
+
 def provision_as_root(node, package_source, variants=()):
     """
     Provision flocker on a node using the root user.
@@ -1761,5 +1761,4 @@
     commands.append(
         provision_as_root(node, package_source, variants))
 
-    return sequence(commands)
->>>>>>> 741f880d
+    return sequence(commands)