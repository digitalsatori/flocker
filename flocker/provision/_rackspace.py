# Copyright Hybrid Logic Ltd.  See LICENSE file for details.

"""
Rackspace provisioner.
"""

from ._libcloud import monkeypatch, LibcloudProvisioner
from ._install import (
    provision, run,
    task_open_control_firewall,
    task_upgrade_kernel_centos,
)


def provision_rackspace(node, package_source, distribution, variants):
    """
    Provision flocker on this node.
    """
    if distribution in ('centos-7',):
        run(
            username='root',
            address=node.address,
            commands=task_upgrade_kernel_centos(),
        )
        node.reboot()

    commands = (
        provision(
            package_source=package_source,
            distribution=node.distribution,
            variants=variants,
        )
<<<<<<< HEAD
=======
        + task_disable_firewall()
        # https://clusterhq.atlassian.net/browse/FLOC-1550
        # This should be part of ._install.configure_cluster
>>>>>>> b442ff20
        + task_open_control_firewall()
    )
    run(
        username='root',
        address=node.address,
        commands=commands,
    )
    return node.address

    @property
    def name(self):
        return self._node.name


IMAGE_NAMES = {
    'fedora-20': u'Fedora 20 (Heisenbug) (PVHVM)',
    'centos-7': u'CentOS 7 (PVHVM)',
}


def rackspace_provisioner(username, key, region, keyname):
    """
    Create a LibCloudProvisioner for provisioning nodes on rackspace.

    :param bytes username: The user to connect to rackspace with.
    :param bytes key: The API key associated with the user.
    :param bytes region: The rackspace region in which to launch the instance.
    :param bytes keyname: The name of an existing ssh public key configured in
       rackspace. The provision step assumes the corresponding private key is
       available from an agent.
    """
    # Import these here, so that this can be imported without
    # installng libcloud.
    from libcloud.compute.providers import get_driver, Provider
    monkeypatch()
    driver = get_driver(Provider.RACKSPACE)(
        key=username,
        secret=key,
        region=region)

    provisioner = LibcloudProvisioner(
        driver=driver,
        keyname=keyname,
        image_names=IMAGE_NAMES,
        create_node_arguments=lambda **kwargs: {
            "ex_config_drive": "true",
        },
        provision=provision_rackspace,
        default_size="performance1-8",
    )

    return provisioner<|MERGE_RESOLUTION|>--- conflicted
+++ resolved
@@ -30,12 +30,8 @@
             distribution=node.distribution,
             variants=variants,
         )
-<<<<<<< HEAD
-=======
-        + task_disable_firewall()
         # https://clusterhq.atlassian.net/browse/FLOC-1550
         # This should be part of ._install.configure_cluster
->>>>>>> b442ff20
         + task_open_control_firewall()
     )
     run(
