# Copyright Hybrid Logic Ltd.  See LICENSE file for details.

"""
Rackspace provisioner.
"""

from ._libcloud import monkeypatch, LibcloudProvisioner
<<<<<<< HEAD
from ._install import provision, run
=======
from ._install import (
    provision, run,
    task_disable_firewall, task_open_control_firewall
)
>>>>>>> 40742953


def provision_rackspace(node, package_source, distribution):
    """
    Provision flocker on this node.
    """
    commands = (
        provision(
            package_source=package_source,
            distribution=node.distribution,
        )
        + task_disable_firewall()
        + task_open_control_firewall()
    )
    run(
        username='root',
        address=node.address,
        commands=commands,
    )
    return node.address

    @property
    def name(self):
        return self._node.name


IMAGE_NAMES = {
    'fedora-20': u'Fedora 20 (Heisenbug) (PVHVM)',
}


def rackspace_provisioner(username, key, region, keyname):
    """
    Create a LibCloudProvisioner for provisioning nodes on rackspace.

    :param bytes username: The user to connect to rackspace with.
    :param bytes key: The API key associated with the user.
    :param bytes region: The rackspace region in which to launch the instance.
    :param bytes keyname: The name of an existing ssh public key configured in
       rackspace. The provision step assumes the corresponding private key is
       available from an agent.
    """
    # Import these here, so that this can be imported without
    # installng libcloud.
    from libcloud.compute.providers import get_driver, Provider
    monkeypatch()
    driver = get_driver(Provider.RACKSPACE)(
        key=username,
        secret=key,
        region=region)

    provisioner = LibcloudProvisioner(
        driver=driver,
        keyname=keyname,
        image_names=IMAGE_NAMES,
        create_node_arguments=lambda **kwargs: {
            "ex_config_drive": "true",
        },
        provision=provision_rackspace,
        default_size="performance1-8",
    )

    return provisioner<|MERGE_RESOLUTION|>--- conflicted
+++ resolved
@@ -5,14 +5,10 @@
 """
 
 from ._libcloud import monkeypatch, LibcloudProvisioner
-<<<<<<< HEAD
-from ._install import provision, run
-=======
 from ._install import (
     provision, run,
-    task_disable_firewall, task_open_control_firewall
+    task_open_control_firewall
 )
->>>>>>> 40742953
 
 
 def provision_rackspace(node, package_source, distribution):
@@ -24,7 +20,6 @@
             package_source=package_source,
             distribution=node.distribution,
         )
-        + task_disable_firewall()
         + task_open_control_firewall()
     )
     run(
