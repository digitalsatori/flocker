# Copyright Hybrid Logic Ltd.  See LICENSE file for details.

"""
Tests for control API schemas.
"""

from ...restapi.testtools import build_schema_test
from ..httpapi import SCHEMAS


VersionsTests = build_schema_test(
    name="VersionsTests",
    schema={'$ref': '/v1/endpoints.json#/definitions/versions'},
    schema_store=SCHEMAS,
    failing_instances=[
        # Missing version information
        {},
        # Wrong type for Flocker version
        {'flocker': []},
        # Unexpected version.
        {
            'flocker': '0.3.0-10-dirty',
            'OtherService': '0.3.0-10-dirty',
        },
    ],
    passing_instances=[
        {'flocker': '0.3.0-10-dirty'},
    ],
)

ConfigurationContainersSchemaTests = build_schema_test(
    name="ConfigurationContainersSchemaTests",
    schema={'$ref': '/v1/endpoints.json#/definitions/configuration_container'},
    schema_store=SCHEMAS,
    failing_instances=[
        # Host wrong type
        {'host': 1, 'image': 'clusterhq/redis', 'name': 'my_container'},
        # Host not a host
        {
            'host': 'idonotexist',
            'image': 'clusterhq/redis',
            'name': 'my_container'
        },
        # Name wrong type
        {'host': '192.168.0.3', 'image': 'clusterhq/redis', 'name': 1},
        # Image wrong type
        {'host': '192.168.0.3', 'image': 1, 'name': 'my_container'},
        # Name missing
        {'host': '192.168.0.3', 'image': 'clusterhq/redis'},
        # Host missing
        {'image': 'clusterhq/redis', 'name': 'my_container'},
        # Image missing
        {'host': '192.168.0.3', 'name': 'my_container'},
        # Name not valid
        {'host': '192.168.0.3', 'image': 'clusterhq/redis', 'name': '@*!'},
        # Ports given but not a list of mappings
        {
            'host': '192.168.0.3',
            'image': 'postgres',
            'name': 'postgres',
            'ports': 'I am not a list of port maps'
        },
        # Ports given but internal is not valid
        {
            'host': '192.168.0.3',
            'image': 'postgres',
            'name': 'postgres',
            'ports': [{'internal': 'xxx', 'external': 8080}]
        },
        # Ports given but external is not valid
        {
            'host': '192.168.0.3',
            'image': 'postgres',
            'name': 'postgres',
            'ports': [{'internal': 80, 'external': '1'}]
        },
        # Ports given but invalid key present
        {
            'host': '192.168.0.3',
            'image': 'postgres',
            'name': 'postgres',
            'ports': [{'container': 80, 'external': '1'}]
        },
        # Ports given but external is not valid integer
        {
            'host': '192.168.0.3',
            'image': 'postgres',
            'name': 'postgres',
            'ports': [{'internal': 80, 'external': 22.5}]
        },
        # Ports given but not unique
        {
            'host': '192.168.0.3',
            'image': 'postgres',
            'name': 'postgres',
            'ports': [
                {'internal': 80, 'external': 8080},
                {'internal': 80, 'external': 8080},
            ]
        },
        # Environment given but not a dict
        {
            'host': '192.168.0.3',
            'image': 'postgres',
            'name': 'postgres',
            'environment': 'x=y'
        },
        # Environment given but at least one entry is not a string
        {
            'host': '192.168.0.3',
            'image': 'postgres',
            'name': 'postgres',
            'environment': {
                'POSTGRES_USER': 'admin',
                'POSTGRES_VERSION': 9.4
            }
        },
<<<<<<< HEAD
        # Restart policy given but not a string
=======
        # Environment given but a key is too long (>256 characters)
>>>>>>> fa884293
        {
            'host': '192.168.0.3',
            'image': 'postgres',
            'name': 'postgres',
<<<<<<< HEAD
            'restart_policy': 1
        },
        # Restart policy string given but not an allowed value
=======
            'environment': {
                'MY_'+('X'*254): 'somevalue',
            }
        },
        # Environment given but a value is too long (>256 characters)
>>>>>>> fa884293
        {
            'host': '192.168.0.3',
            'image': 'postgres',
            'name': 'postgres',
<<<<<<< HEAD
            'restart_policy': 'no restart'
=======
            'environment': {
                'MY_ENV_KEY': 'X'*257,
            }
>>>>>>> fa884293
        },
    ],
    passing_instances=[
        {
            'host': '192.168.0.3',
            'image': 'postgres',
            'name': 'postgres'
        },
        {
            'host': '192.168.0.3',
            'image': 'docker/postgres',
            'name': 'postgres'
        },
        {
            'host': '192.168.0.3',
            'image': 'docker/postgres:latest',
            'name': 'postgres'
        },
        {
            'host': '192.168.0.3',
            'image': 'postgres',
            'name': 'postgres',
            'ports': [{'internal': 80, 'external': 8080}]
        },
        {
            'host': '192.168.0.3',
            'image': 'postgres',
            'name': 'postgres',
            'ports': [
                {'internal': 80, 'external': 8080},
                {'internal': 3306, 'external': 42000}
            ]
        },
        {
            'host': '192.168.0.3',
            'image': 'postgres',
            'name': 'postgres',
            'environment': {
                'POSTGRES_USER': 'admin',
                'POSTGRES_VERSION': '9.4'
            }
        },
        {
            'host': '192.168.0.3',
            'image': 'docker/postgres:latest',
            'name': 'postgres',
            'restart_policy': 'never'
        },
        {
            'host': '192.168.0.3',
            'image': 'docker/postgres:latest',
            'name': 'postgres',
            'restart_policy': 'always'
        },
        {
            'host': '192.168.0.3',
            'image': 'docker/postgres:latest',
            'name': 'postgres',
            'restart_policy': 'on-failure'
        },
    ],
)


ConfigurationDatasetsSchemaTests = build_schema_test(
    name="ConfigurationDatasetsSchemaTests",
    schema={'$ref':
            '/v1/endpoints.json#/definitions/configuration_dataset'},
    schema_store=SCHEMAS,
    failing_instances=[
        # wrong type for dataset_id
        {u"primary": u"10.0.0.1", u"dataset_id": 10},

        # too short string for dataset_id
        {u"primary": u"10.0.0.1", u"dataset_id": u"x" * 35},

        # too long string for dataset_id
        {u"primary": u"10.0.0.1", u"dataset_id": u"x" * 37},

        # wrong type for metadata
        {u"primary": u"10.0.0.1", u"metadata": 10},

        # wrong type for value in metadata
        {u"primary": u"10.0.0.1", u"metadata": {u"foo": 10}},

        # too-long string property name in metadata
        {u"primary": u"10.0.0.1", u"metadata": {u"x" * 257: u"10"}},

        # too-long string property value in metadata
        {u"primary": u"10.0.0.1", u"metadata": {u"foo": u"x" * 257}},

        # too many metadata properties
        {u"primary": u"10.0.0.1",
         u"metadata":
             dict.fromkeys((unicode(i) for i in range(257)), u"value")},

        # wrong type for maximum size
        {u"primary": u"10.0.0.1", u"maximum_size": u"123"},

        # too-small value for maximum size
        {u"primary": u"10.0.0.1", u"maximum_size": 123},

        # missing primary
        {u"metadata": {},
         u"maximum_size": 1024 * 1024 * 1024,
         u"dataset_id": u"x" * 36},

        # wrong type for primary
        {u"primary": 10,
         u"metadata": {},
         u"maximum_size": 1024 * 1024 * 1024,
         u"dataset_id": u"x" * 36},

        # non-IPv4-address for primary
        {u"primary": u"10.0.0.257",
         u"metadata": {},
         u"maximum_size": 1024 * 1024 * 1024,
         u"dataset_id": u"x" * 36},
        {u"primary": u"example.com",
         u"metadata": {},
         u"maximum_size": 1024 * 1024 * 1024,
         u"dataset_id": u"x" * 36},

        # wrong type for deleted
        {u"primary": u"10.0.0.1",
         u"deleted": u"hello"},
    ],

    passing_instances=[
        # everything optional except primary
        {u"primary": u"10.0.0.1"},

        # metadata is an object with a handful of short string key/values
        {u"primary": u"10.0.0.1",
         u"metadata":
             dict.fromkeys((unicode(i) for i in range(16)), u"x" * 256)},

        # maximum_size is an integer of at least 64MiB
        {u"primary": u"10.0.0.1", u"maximum_size": 1024 * 1024 * 64},

        # dataset_id is a string of 36 characters
        {u"primary": u"10.0.0.1", u"dataset_id": u"x" * 36},

        # deleted is a boolean
        {u"primary": u"10.0.0.1", u"deleted": False},

        # All of them can be combined.
        {u"primary": u"10.0.0.1",
         u"metadata":
             dict.fromkeys((unicode(i) for i in range(16)), u"x" * 256),
         u"maximum_size": 1024 * 1024 * 64,
         u"dataset_id": u"x" * 36,
         u"deleted": True},
    ]
)

StateDatasetsArraySchemaTests = build_schema_test(
    name="StateDatasetsArraySchemaTests",
    schema={'$ref': '/v1/endpoints.json#/definitions/state_datasets_array'},
    schema_store=SCHEMAS,
    failing_instances=[
        # not an array
        {}, u"lalala", 123,

        # missing primary
        [{u"path": u"/123",
          u"maximum_size": 1024 * 1024 * 1024,
          u"dataset_id": u"x" * 36}],

        # missing dataset_id
        [{u"primary": u"10.0.0.1",
          u"path": u"/123"}],

        # wrong type for path
        [{u"primary": u"10.0.0.1",
          u"dataset_id": u"x" * 36,
          u"path": 123}],

        # missing path
        [{u"primary": u"10.0.0.1",
          u"dataset_id": u"x" * 36}],
    ],

    passing_instances=[
        # only maximum_size is optional
        [{u"primary": u"10.0.0.1",
          u"dataset_id": u"x" * 36,
          u"path": u"/123"}],

        # maximum_size is integer
        [{u"primary": u"10.0.0.1",
          u"dataset_id": u"x" * 36,
          u"path": u"/123",
          u"maximum_size": 1024 * 1024 * 64}],

        # multiple entries:
        [{u"primary": u"10.0.0.1",
          u"dataset_id": u"x" * 36,
          u"path": u"/123"},
         {u"primary": u"10.0.0.1",
          u"dataset_id": u"y" * 36,
          u"path": u"/123",
          u"maximum_size": 1024 * 1024 * 64}],
    ]
)

ConfigurationDatasetsArrayTests = build_schema_test(
    name="ConfigurationDatasetsArrayTests",
    schema={'$ref':
            '/v1/endpoints.json#/definitions/configuration_datasets_array'},
    schema_store=SCHEMAS,
    failing_instances=[
        # Incorrect type
        {},
        # Wrong item type
        ["string"],
        # Failing dataset type (maximum_size less than minimum allowed)
        [{u"primary": u"10.0.0.1", u"maximum_size": 123}]
    ],
    passing_instances=[
        [],
        [{u"primary": u"10.0.0.1"}],
        [{u"primary": u"10.0.0.1"}, {u"primary": u"10.0.0.2"}]
    ],
)<|MERGE_RESOLUTION|>--- conflicted
+++ resolved
@@ -115,37 +115,37 @@
                 'POSTGRES_VERSION': 9.4
             }
         },
-<<<<<<< HEAD
-        # Restart policy given but not a string
-=======
         # Environment given but a key is too long (>256 characters)
->>>>>>> fa884293
-        {
-            'host': '192.168.0.3',
-            'image': 'postgres',
-            'name': 'postgres',
-<<<<<<< HEAD
-            'restart_policy': 1
-        },
-        # Restart policy string given but not an allowed value
-=======
+        {
+            'host': '192.168.0.3',
+            'image': 'postgres',
+            'name': 'postgres',
             'environment': {
                 'MY_'+('X'*254): 'somevalue',
             }
         },
         # Environment given but a value is too long (>256 characters)
->>>>>>> fa884293
-        {
-            'host': '192.168.0.3',
-            'image': 'postgres',
-            'name': 'postgres',
-<<<<<<< HEAD
-            'restart_policy': 'no restart'
-=======
+        {
+            'host': '192.168.0.3',
+            'image': 'postgres',
+            'name': 'postgres',
             'environment': {
                 'MY_ENV_KEY': 'X'*257,
             }
->>>>>>> fa884293
+        },
+        # Restart policy given but not a string
+        {
+            'host': '192.168.0.3',
+            'image': 'postgres',
+            'name': 'postgres',
+            'restart_policy': 1
+        },
+        # Restart policy string given but not an allowed value
+        {
+            'host': '192.168.0.3',
+            'image': 'postgres',
+            'name': 'postgres',
+            'restart_policy': 'no restart'
         },
     ],
     passing_instances=[
