# Copyright Hybrid Logic Ltd.  See LICENSE file for details.

"""
Communication protocol between control service and convergence agent.

THIS CODE IS INSECURE AND SHOULD NOT BE DEPLOYED IN ANY FORM UNTIL
https://clusterhq.atlassian.net/browse/FLOC-1241 IS FIXED.

The cluster is composed of a control service server, and convergence
agents. The code below implicitly assumes convergence agents are
node-specific, but that will likely change and involve additinal commands.

Interactions:

* The control service knows the desired configuration for the cluster.
  Every time it changes it notifies the convergence agents using the
  ClusterStatusCommand.
* The convergence agents know the state of nodes. Whenever node state
  changes they notify the control service with a NodeStateCommand.
* The control service caches the current state of all nodes. Whenever the
  control service receives an update to the state of a specific node via a
  NodeStateCommand, the control service then aggregates that update with
  the rest of the nodes' state and sends a ClusterStatusCommand to all
  convergence agents.

Eliot contexts are transferred along with AMP commands, allowing tracing
of logged actions across processes (see
http://eliot.readthedocs.org/en/0.6.0/threads.html).
"""

<<<<<<< HEAD
from pickle import dumps, loads

from eliot import Logger, ActionType, Action, Field

=======
>>>>>>> 64e9f8ed
from characteristic import with_cmp

from zope.interface import Interface

from twisted.application.service import Service
from twisted.protocols.amp import (
    Argument, Command, Integer, CommandLocator, AMP, Unicode,
)
from twisted.internet.protocol import ServerFactory
from twisted.application.internet import StreamServerEndpointService

from ._persistence import wire_encode, wire_decode
from ._model import Deployment, NodeState


class SerializableArgument(Argument):
    """
    AMP argument that takes an object that can be serialized by the
    configuration persistence layer.
    """
    def __init__(self, cls):
        """
        :param cls: The type of the objects we expect to (de)serialize.
        """
        Argument.__init__(self)
        self._expected_class = cls

    def fromString(self, in_bytes):
        obj = wire_decode(in_bytes)
        if not isinstance(obj, self._expected_class):
            raise TypeError("{} is not a {}".format(obj, self._expected_class))
        return obj

    def toString(self, obj):
        if not isinstance(obj, self._expected_class):
            raise TypeError("{} is not a {}".format(obj, self._expected_class))
        return wire_encode(obj)


class _EliotActionArgument(Unicode):
    """
    AMP argument that serializes/deserializes Eliot actions.
    """
    def fromStringProto(self, inString, proto):
        return Action.continue_task(
            proto.logger,
            Unicode.fromStringProto(self, inString, proto))

    def toString(self, inObject):
        return inObject.serialize_task_id()


class VersionCommand(Command):
    """
    Return configuration protocol version of the control service.

    Semantic versioning: Major version changes implies incompatibility.
    """
    arguments = []
    response = [('major', Integer())]


class ClusterStatusCommand(Command):
    """
    Used by the control service to inform a convergence agent of the
    latest cluster state and desired configuration.

    Having both as a single command simplifies the decision making process
    in the convergence agent during startup.
    """
<<<<<<< HEAD
    arguments = [('configuration', DeploymentArgument()),
                 ('state', DeploymentArgument()),
                 ('eliot_context', _EliotActionArgument())]
=======
    arguments = [('configuration', SerializableArgument(Deployment)),
                 ('state', SerializableArgument(Deployment))]
>>>>>>> 64e9f8ed
    response = []


class NodeStateCommand(Command):
    """
    Used by a convergence agent to update the control service about the
    status of a particular node.
    """
<<<<<<< HEAD
    arguments = [('node_state', NodeStateArgument()),
                 ('eliot_context', _EliotActionArgument())]
=======
    arguments = [('node_state', SerializableArgument(NodeState))]
>>>>>>> 64e9f8ed
    response = []


class ControlServiceLocator(CommandLocator):
    """
    Control service side of the protocol.
    """
    def __init__(self, control_amp_service):
        """
        :param ControlAMPService control_amp_service: The service managing AMP
             connections to the control service.
        """
        CommandLocator.__init__(self)
        self.control_amp_service = control_amp_service

    @property
    def logger(self):
        return self.control_amp_service.logger

    @VersionCommand.responder
    def version(self):
        return {"major": 1}

    @NodeStateCommand.responder
    def node_changed(self, eliot_context, node_state):
        with eliot_context:
            self.control_amp_service.node_changed(node_state)
            return {}


class ControlAMP(AMP):
    """
    AMP protocol for control service server.
    """
    def __init__(self, control_amp_service):
        """
        :param ControlAMPService control_amp_service: The service managing AMP
             connections to the control service.
        """
        AMP.__init__(self, locator=ControlServiceLocator(control_amp_service))
        self.control_amp_service = control_amp_service

    def connectionMade(self):
        AMP.connectionMade(self)
        self.control_amp_service.connected(self)

    def connectionLost(self, reason):
        AMP.connectionLost(self, reason)
        self.control_amp_service.disconnected(self)


DEPLOYMENT_CONFIG = Field(u"configuration", repr,
                          u"The cluster configuration")
CLUSTER_STATE = Field(u"state", repr,
                      u"The cluster state")

LOG_SEND_CLUSTER_STATE = ActionType(
    "flocker:controlservice:send_cluster_state",
    [DEPLOYMENT_CONFIG, CLUSTER_STATE],
    [],
    "Send the configuration and state of the cluster to all agents.")

AGENT = Field(u"agent", repr, u"The agent we're sending to")

LOG_SEND_TO_AGENT = ActionType(
    "flocker:controlservice:send_state_to_agent",
    [AGENT],
    [],
    "Send the configuration and state of the cluster to a specific agent.")


class ControlAMPService(Service):
    """
    Control Service AMP server.

    Convergence agents connect to this server.
    """
    logger = Logger()

    def __init__(self, cluster_state, configuration_service, endpoint):
        """
        :param ClusterStateService cluster_state: Object that records known
            cluster state.
        :param ConfigurationPersistenceService configuration_service:
            Persistence service for desired cluster configuration.
        :param endpoint: Endpoint to listen on.
        """
        self.connections = set()
        self.cluster_state = cluster_state
        self.configuration_service = configuration_service
        self.endpoint_service = StreamServerEndpointService(
            endpoint, ServerFactory.forProtocol(lambda: ControlAMP(self)))
        # When configuration changes, notify all connected clients:
        self.configuration_service.register(
            lambda: self._send_state_to_connections(self.connections))

    def startService(self):
        self.endpoint_service.startService()

    def stopService(self):
        self.endpoint_service.stopService()
        for connection in self.connections:
            connection.transport.loseConnection()

    def _send_state_to_connections(self, connections):
        """
        Send desired configuration and cluster state to all given connections.

        :param connections: A collection of ``AMP`` instances.
        """
        configuration = self.configuration_service.get()
        state = self.cluster_state.as_deployment()
        with LOG_SEND_CLUSTER_STATE(self.logger,
                                    configuration=configuration,
                                    state=state):
            for connection in connections:
                with LOG_SEND_TO_AGENT(
                        self.logger, agent=connection) as action:
                    connection.callRemote(
                        ClusterStatusCommand,
                        configuration=configuration,
                        state=state,
                        eliot_context=action
                    )
                # Handle errors from callRemote by logging them
                # https://clusterhq.atlassian.net/browse/FLOC-1311

    def connected(self, connection):
        """
        A new connection has been made to the server.

        :param ControlAMP connection: The new connection.
        """
        self.connections.add(connection)
        self._send_state_to_connections([connection])

    def disconnected(self, connection):
        """
        An existing connection has been disconnected.

        :param ControlAMP connection: The lost connection.
        """
        self.connections.remove(connection)

    def node_changed(self, node_state):
        """
        We've received a node state update from a connected client.

        :param bytes hostname: The hostname of the node.
        :param NodeState node_state: The changed state for the node.
        """
        self.cluster_state.update_node_state(node_state)
        self._send_state_to_connections(self.connections)


class IConvergenceAgent(Interface):
    """
    The agent that will receive notifications from control service.
    """
    def connected(client):
        """
        The client has connected to the control service.

        :param AgentClient client: The connected client.
        """

    def disconnected():
        """
        The client has disconnected from the control service.
        """

    def cluster_updated(configuration, cluster_state):
        """
        The cluster's desired configuration or actual state have changed.

        :param Deployment configuration: The desired configuration for the
            cluster.

        :param Deployment cluster_state: The current state of the
            cluster. Mostly useful for what it tells the agent about
            non-local state, since the agent's knowledge of local state is
            canonical.
        """


@with_cmp(["agent"])
class _AgentLocator(CommandLocator):
    """
    Command locator for convergence agent.
    """
    def __init__(self, agent):
        """
        :param IConvergenceAgent agent: Convergence agent to notify of changes.
        """
        CommandLocator.__init__(self)
        self.agent = agent

    @property
    def logger(self):
        """
        The ``Logger`` to use for Eliot logging.
        """
        return self.agent.logger

    @ClusterStatusCommand.responder
    def cluster_updated(self, eliot_context, configuration, state):
        with eliot_context:
            self.agent.cluster_updated(configuration, state)
            return {}


class AgentAMP(AMP):
    """
    AMP protocol for convergence agent side of the protocol.

    This is the client protocol that will connect to the control service.
    """
    def __init__(self, agent):
        """
        :param IConvergenceAgent agent: Convergence agent to notify of changes.
        """
        locator = _AgentLocator(agent)
        AMP.__init__(self, locator=locator)
        self.agent = agent

    def connectionMade(self):
        AMP.connectionMade(self)
        self.agent.connected(self)

    def connectionLost(self, reason):
        AMP.connectionLost(self, reason)
        self.agent.disconnected()<|MERGE_RESOLUTION|>--- conflicted
+++ resolved
@@ -28,13 +28,8 @@
 http://eliot.readthedocs.org/en/0.6.0/threads.html).
 """
 
-<<<<<<< HEAD
-from pickle import dumps, loads
-
 from eliot import Logger, ActionType, Action, Field
 
-=======
->>>>>>> 64e9f8ed
 from characteristic import with_cmp
 
 from zope.interface import Interface
@@ -105,14 +100,9 @@
     Having both as a single command simplifies the decision making process
     in the convergence agent during startup.
     """
-<<<<<<< HEAD
-    arguments = [('configuration', DeploymentArgument()),
-                 ('state', DeploymentArgument()),
+    arguments = [('configuration', SerializableArgument(Deployment)),
+                 ('state', SerializableArgument(Deployment)),
                  ('eliot_context', _EliotActionArgument())]
-=======
-    arguments = [('configuration', SerializableArgument(Deployment)),
-                 ('state', SerializableArgument(Deployment))]
->>>>>>> 64e9f8ed
     response = []
 
 
@@ -121,12 +111,8 @@
     Used by a convergence agent to update the control service about the
     status of a particular node.
     """
-<<<<<<< HEAD
-    arguments = [('node_state', NodeStateArgument()),
+    arguments = [('node_state', SerializableArgument(NodeState)),
                  ('eliot_context', _EliotActionArgument())]
-=======
-    arguments = [('node_state', SerializableArgument(NodeState))]
->>>>>>> 64e9f8ed
     response = []
 
 
