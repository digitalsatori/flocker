# Copyright Hybrid Logic Ltd.  See LICENSE file for details.

"""Helpers for flocker shell commands."""

import sys

from eliot import MessageType, fields, Logger
from eliot.logwriter import ThreadedFileWriter

from twisted.internet import task, reactor as global_reactor
from twisted.internet.defer import Deferred, maybeDeferred
from twisted.python import usage
<<<<<<< HEAD
from twisted.python.log import textFromEventDict
=======
from twisted.python.log import textFromEventDict, startLoggingWithObserver, err
>>>>>>> 500115a0
from twisted.python import log as twisted_log

from zope.interface import Interface

from .. import __version__


__all__ = [
    'flocker_standard_options',
    'ICommandLineScript',
    'FlockerScriptRunner',
    'main_for_service',
]


def flocker_standard_options(cls):
    """Add various standard command line options to flocker commands.

    :param type cls: The `class` to decorate.
    :return: The decorated `class`.
    """
    original_init = cls.__init__

    def __init__(self, *args, **kwargs):
        """Set the default verbosity to `0`

        Calls the original ``cls.__init__`` method finally.

        :param sys_module: An optional ``sys`` like module for use in
            testing. Defaults to ``sys``.
        """
        self._sys_module = kwargs.pop('sys_module', sys)
        self['verbosity'] = 0
        original_init(self, *args, **kwargs)
    cls.__init__ = __init__

    def opt_version(self):
        """Print the program's version and exit."""
        self._sys_module.stdout.write(__version__.encode('utf-8') + b'\n')
        raise SystemExit(0)
    cls.opt_version = opt_version

    def opt_verbose(self):
        """Turn on verbose logging."""
        self['verbosity'] += 1
    cls.opt_verbose = opt_verbose
    cls.opt_v = opt_verbose

    return cls


class ICommandLineScript(Interface):
    """A script which can be run by ``FlockerScriptRunner``."""
    def main(reactor, options):
        """
        :param reactor: A Twisted reactor.
        :param dict options: A dictionary of configuration options.
        :return: A ``Deferred`` which fires when the script has completed.
        """

# This should probably be built-in functionality in Eliot;
# see https://github.com/ClusterHQ/eliot/issues/143
TWISTED_LOG_MESSAGE = MessageType("twisted:log",
                                  fields(error=bool, message=unicode),
                                  u"A log message from Twisted.")


class EliotObserver(object):
    """
    A Twisted log observer that logs to Eliot.
    """
    def __init__(self, publisher=twisted_log):
        """
        :param publisher: A ``LogPublisher`` to capture logs from, or if no
            argument is given the default Twisted log system.
        """
        self.logger = Logger()
        self.publisher = publisher

    def __call__(self, msg):
        error = bool(msg.get("isError"))
<<<<<<< HEAD
=======
        # Twisted log messages on Python 2 are bytes. We don't know the
        # encoding, but assume it's ASCII superset. Charmap will translate
        # ASCII correctly, and higher-bit characters just map to
        # corresponding Unicode code points, and will never fail at decoding.
>>>>>>> 500115a0
        message = unicode(textFromEventDict(msg), "charmap")
        TWISTED_LOG_MESSAGE(error=error, message=message).write(self.logger)

    def start(self):
        """
        Start capturing Twisted logs.
        """
<<<<<<< HEAD
        self.publisher.addObserver(self)

    def stop(self):
        """
        Stop capturing Twisted logs.
        """
        self.publisher.removeObserver(self)
=======
        startLoggingWithObserver(self)
>>>>>>> 500115a0


class FlockerScriptRunner(object):
    """An API for running standard flocker scripts.

    :ivar ICommandLineScript script: See ``script`` of ``__init__``.
    :ivar _react: A reference to ``task.react`` which can be overridden for
        testing purposes.
    """
    _react = staticmethod(task.react)

    def __init__(self, script, options, logging=True,
                 reactor=None, sys_module=None):
        """
        :param ICommandLineScript script: The script object to be run.
        :param usage.Options options: An option parser object.
        :param logging: If ``True``, log to stdout; otherwise don't log.
        :param reactor: Optional reactor to override default one.
        :param sys_module: An optional ``sys`` like module for use in
            testing. Defaults to ``sys``.
        """
        # XXX FLOC-936 flocker-deploy, flocker-volume, flocker-reportstate
        # and flocker-changestate should all set logging to False.
        self.script = script
        self.options = options
        self.logging = logging
        if reactor is None:
            reactor = global_reactor
        self._reactor = reactor

        if sys_module is None:
            sys_module = sys
        self.sys_module = sys_module

    def _parse_options(self, arguments):
        """Parse the options defined in the script's options class.

        ``UsageError``s are caught and printed to `stderr` and the script then
        exits.

        :param list arguments: The command line arguments to be parsed.
        :return: A ``dict`` of configuration options.
        """
        try:
            self.options.parseOptions(arguments)
        except usage.UsageError as e:
            self.sys_module.stderr.write(unicode(self.options).encode('utf-8'))
            self.sys_module.stderr.write(
                b'ERROR: ' + e.message.encode('utf-8') + b'\n')
            raise SystemExit(1)
        return self.options

    def main(self):
        """Parse arguments and run the script's main function via ``react``."""
        # If e.g. --version is called this may throw a SystemExit, so we
        # always do this first before any side-effecty code is run:
        options = self._parse_options(self.sys_module.argv[1:])

        if self.logging:
            log_writer = ThreadedFileWriter(self.sys_module.stdout,
                                            self._reactor)
            log_writer.startService()
<<<<<<< HEAD
            self._reactor.addSystemEventTrigger("during", "shutdown",
                                                log_writer.stopService)
=======
>>>>>>> 500115a0
            observer = EliotObserver()
            # We don't bother shutting this down; the process will exit
            # once we return from this function. The ThreadedFileWriter in
            # contrast needs to be shutdown because it starts a thread
<<<<<<< HEAD
            # that will keep the process from existing.
            observer.start()
        # XXX: We shouldn't be using this private _reactor API. See
        # https://twistedmatrix.com/trac/ticket/6200 and
        # https://twistedmatrix.com/trac/ticket/7527
        self._react(self.script.main, (options,), _reactor=self._reactor)
=======
            # that will keep the process from exiting.
            observer.start()

        # XXX: We shouldn't be using this private _reactor API. See
        # https://twistedmatrix.com/trac/ticket/6200 and
        # https://twistedmatrix.com/trac/ticket/7527
        def run_and_log(reactor):
            d = maybeDeferred(self.script.main, reactor, options)

            def got_error(failure):
                if not failure.check(SystemExit):
                    err(failure)
                return failure
            d.addErrback(got_error)
            return d
        try:
            self._react(run_and_log, [], _reactor=self._reactor)
        finally:
            if self.logging:
                log_writer.stopService()
>>>>>>> 500115a0


def _chain_stop_result(service, stop):
    """
    Stop a service and chain the resulting ``Deferred`` to another
    ``Deferred``.

    :param IService service: The service to stop.
    :param Deferred stop: The ``Deferred`` which will be fired when the service
        has stopped.
    """
    maybeDeferred(service.stopService).chainDeferred(stop)


def main_for_service(reactor, service):
    """
    Start a service and integrate its shutdown with reactor shutdown.

    This is useful for hooking driving an ``IService`` provider with
    ``twisted.internet.task.react``.  For example::

        from twisted.internet.task import react
        from yourapp import YourService
        react(_main_for_service, [YourService()])

    :param IReactorCore reactor: The reactor the run lifetime of which to tie
        to the given service.  When the reactor is shutdown, the service will
        be shutdown.

    :param IService service: The service to tie to the run lifetime of the
        given reactor.  It will be started immediately and made to stop when
        the reactor stops.

    :return: A ``Deferred`` which fires after the service has finished
        stopping.
    """
    service.startService()
    stop = Deferred()
    reactor.addSystemEventTrigger(
        "before", "shutdown", _chain_stop_result, service, stop)
    return stop<|MERGE_RESOLUTION|>--- conflicted
+++ resolved
@@ -10,11 +10,7 @@
 from twisted.internet import task, reactor as global_reactor
 from twisted.internet.defer import Deferred, maybeDeferred
 from twisted.python import usage
-<<<<<<< HEAD
-from twisted.python.log import textFromEventDict
-=======
 from twisted.python.log import textFromEventDict, startLoggingWithObserver, err
->>>>>>> 500115a0
 from twisted.python import log as twisted_log
 
 from zope.interface import Interface
@@ -96,13 +92,10 @@
 
     def __call__(self, msg):
         error = bool(msg.get("isError"))
-<<<<<<< HEAD
-=======
         # Twisted log messages on Python 2 are bytes. We don't know the
         # encoding, but assume it's ASCII superset. Charmap will translate
         # ASCII correctly, and higher-bit characters just map to
         # corresponding Unicode code points, and will never fail at decoding.
->>>>>>> 500115a0
         message = unicode(textFromEventDict(msg), "charmap")
         TWISTED_LOG_MESSAGE(error=error, message=message).write(self.logger)
 
@@ -110,17 +103,7 @@
         """
         Start capturing Twisted logs.
         """
-<<<<<<< HEAD
-        self.publisher.addObserver(self)
-
-    def stop(self):
-        """
-        Stop capturing Twisted logs.
-        """
-        self.publisher.removeObserver(self)
-=======
         startLoggingWithObserver(self)
->>>>>>> 500115a0
 
 
 class FlockerScriptRunner(object):
@@ -183,23 +166,10 @@
             log_writer = ThreadedFileWriter(self.sys_module.stdout,
                                             self._reactor)
             log_writer.startService()
-<<<<<<< HEAD
-            self._reactor.addSystemEventTrigger("during", "shutdown",
-                                                log_writer.stopService)
-=======
->>>>>>> 500115a0
             observer = EliotObserver()
             # We don't bother shutting this down; the process will exit
             # once we return from this function. The ThreadedFileWriter in
             # contrast needs to be shutdown because it starts a thread
-<<<<<<< HEAD
-            # that will keep the process from existing.
-            observer.start()
-        # XXX: We shouldn't be using this private _reactor API. See
-        # https://twistedmatrix.com/trac/ticket/6200 and
-        # https://twistedmatrix.com/trac/ticket/7527
-        self._react(self.script.main, (options,), _reactor=self._reactor)
-=======
             # that will keep the process from exiting.
             observer.start()
 
@@ -220,7 +190,6 @@
         finally:
             if self.logging:
                 log_writer.stopService()
->>>>>>> 500115a0
 
 
 def _chain_stop_result(service, stop):
