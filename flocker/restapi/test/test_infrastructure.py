# Copyright Hybrid Logic Ltd.  See LICENSE file for details.
"""
Tests for ``flocker.restapi._infrastructure``.
"""

from jsonschema.exceptions import ValidationError
from klein import Klein

from eliot import ActionType
from eliot.testing import (
    assertHasAction, capture_logging, LoggedAction, validateLogging,
)

from pyrsistent import pvector

from twisted.python.constants import Names, NamedConstant
from twisted.python.failure import Failure
from twisted.internet.defer import succeed, fail
from twisted.web.http_headers import Headers
from twisted.web.http import (
    BAD_REQUEST, INTERNAL_SERVER_ERROR, PAYMENT_REQUIRED, GONE,
    NOT_ALLOWED, NOT_FOUND, OK)

from twisted.trial.unittest import SynchronousTestCase

from .._infrastructure import (
    EndpointResponse, user_documentation, structured, UserDocumentation)
from .._logging import REQUEST, JSON_REQUEST
from .._error import DECODING_ERROR_DESCRIPTION, BadRequest

from ..testtools import (EventChannel, dumps, loads,
                         CloseEnoughJSONResponse, dummyRequest, render,
                         asResponse)
from .utils import (
    _assertRequestLogged, _assertTracebackLogged, FAILED_INPUT_VALIDATION)


class ArbitraryException(Exception):
    """
    An exception with distinct identity and no semantic value, useful at least
    to unit tests which verify proper error logging.
    """


class ResultHandlingApplication(object):
    """
    An application which implements the routes expected by the tests defined on
    L{StructuredResultHandlingMixin}.
    """
    app = Klein()

    BAD_REQUEST_CODE = PAYMENT_REQUIRED
    BAD_REQUEST_RESULT = u"additional details here"

    EXPLICIT_RESPONSE_CODE = GONE
    EXPLICIT_RESPONSE_RESULT = u"sorry that went missing I guess"

    def __init__(self, mode, logger, result):
        """
        @param mode: A constant from L{Execution} to determine how results will
            be returned from endpoints.
        """
        self.mode = mode
        self.logger = logger
        self.result = result
        self.kwargs = None
        self.ready = EventChannel()

    def _constructSuccess(self, result):
        """
        Turn C{result} into the kind of result appropriate to C{self.mode}.
        """
        if self.mode is Execution.SYNCHRONOUS:
            return result
        elif self.mode is Execution.SYNCHRONOUS_DEFERRED:
            return succeed(result)
        else:
            d = self.ready.subscribe()
            d.addCallback(lambda ignored: result)
            return d

    def _constructFailure(self, exception):
        """
        Turn C{exception} into the kind of exception appropriate to
        C{self.mode}.
        """
        if self.mode is Execution.SYNCHRONOUS:
            raise exception
        elif self.mode is Execution.SYNCHRONOUS_DEFERRED:
            return fail(Failure(exception))
        else:
            d = self.ready.subscribe()
            d.addCallback(lambda ignored: Failure(exception))
            return d

    @app.route(b"/foo/bar")
    @structured({}, {})
    def foo(self, **kwargs):
        self.kwargs = kwargs
        return self._constructSuccess(self.result)

    @app.route(b"/foo/ignore_body")
    @structured({}, {}, ignore_body=True)
    def ignore_body(self, **kwargs):
        self.kwargs = kwargs
        return self._constructSuccess(self.result)

    @app.route(b"/foo/exception")
    @structured({}, {})
    def bar(self):
        return self._constructFailure(ArbitraryException("Broken"))

    @app.route(b"/foo/validation")
    @structured({
        u'required': [u'abc'],
        u'properties': {u'int': {u'type': u'integer'}},
        }, {})
    def validation(self, **kwargs):
        self.kwargs = kwargs
        return self._constructSuccess(self.result)

    @app.route(b"/foo/badrequest")
    @structured({}, {})
    def badrequest(self):
        return self._constructFailure(
            BadRequest(self.BAD_REQUEST_CODE, self.BAD_REQUEST_RESULT))

    @app.route(b"/foo/explicitresponse")
    @structured({}, {})
    def explicitresponse(self):
        return self._constructSuccess(EndpointResponse(
            self.EXPLICIT_RESPONSE_CODE, self.EXPLICIT_RESPONSE_RESULT))

    @app.route(b"/foo/explicitresponseheaders")
    @structured({}, {})
    def explicitresponseheaders(self):
        return self._constructSuccess(EndpointResponse(
            self.EXPLICIT_RESPONSE_CODE, self.EXPLICIT_RESPONSE_RESULT,
            headers={"x-key": "value"}))

    @app.route(b"/baz/<routingValue>")
    @structured({}, {})
    def baz(self, **kwargs):
        self.kwargs = kwargs
        return self._constructSuccess(self.result)

    @app.route(b"/foo/badresponse")
    @structured({}, {'type': 'string'})
    def badResponse(self, **kwargs):
        self.kwargs = kwargs
        return self._constructSuccess({})


def assertJSONLogged(test, logger, method, path, request, response,
                     code):
    """
    Assert that the a request with given method and path logged a JSON
    request and JSON response.

    :param TestCase test: The current test.
    :param MemoryLogger logger: The logger being used in the test.
    :param method: Expected logged HTTP method.
    :param path: Expected logged HTTP request path.
    :param request: Expected logged JSON response.
    :param response: Expected logged JSON response.
    :param code: Expected HTTP response code.
    """
    parent = _assertRequestLogged(path, method)(test, logger)
    child = assertHasAction(
        test, logger, JSON_REQUEST, True, {u"json": request},
        {u"json": response, u"code": code})
    test.assertIn(child, parent.children)


class StructuredResultHandlingMixin(object):
    """
    A mixin defining tests for the L{structured} decorator's behavior with
    respect to the return value of the (or exception raised by) decorated
    function
    """
    def application(self, logger, result):
        """
        Subclasses should override this to return an object with a C{app}
        attribute that is a L{Klein} instance.  Tests will issue requests to
        this app and assert certain things about the response that is
        generated.
        """
        raise NotImplementedError("Subclass must provide an application")

    def render(self, resource, request):
        """
        Subclasses should override this to perform the Twisted Web resource
        rendering dance (mostly, call
        ``flocker.restapi.testtools.render()``).

        This hook is primarily to support the asynchronous cases where extra
        steps need to be taken after ``render()`` returns
        but before rendering is actually complete.

        @return: C{None}
        """

    @validateLogging(
        assertJSONLogged, b"GET", b"/foo/bar", {},
        {"foo": "bar", "baz": ["quux"]}, OK)
    def test_encode(self, logger):
        """
        The return value of the decorated function is I{JSON} encoded and the
        result is written as the response body.
        """
        objects = {"foo": "bar", "baz": ["quux"]}
        request = dummyRequest(b"GET", b"/foo/bar", Headers(), b"")

        self.render(self.application(logger, objects).app.resource(), request)

        self.assertEqual(objects, loads(request._responseBody))

    @validateLogging(_assertTracebackLogged(TypeError))
    # This should be logged but stacking validateLogging decorators seems
    # to cause problems.
    # @validateLogging(_assertRequestLogged(b"/foo/exception"))
    def test_illegalResult(self, logger):
        """
        If the return value of the decorated function cannot be I{JSON} encoded
        then the response generated has the I{INTERNAL SERVER ERROR} code.
        """
        # Workaround the message validation code in @validateLogging,
        # otherwise the invalid message being logged throws an exception!
        # See https://github.com/ClusterHQ/eliot/issues/150
        def cleanup():
            for message in logger.messages:
                if message.get("action_type") == "api:json_request":
                    if message["json"].get("foo"):
                        message["json"]["foo"] = None
        self.addCleanup(cleanup)

        objects = {"foo": object()}
        request = dummyRequest(b"GET", b"/foo/bar", Headers(), b"")

        self.render(self.application(logger, objects).app.resource(), request)

        self.assertEqual(INTERNAL_SERVER_ERROR, request._code)

    @validateLogging(
        assertJSONLogged, b"GET", b"/foo/explicitresponse", {},
        ResultHandlingApplication.EXPLICIT_RESPONSE_RESULT,
        ResultHandlingApplication.EXPLICIT_RESPONSE_CODE)
    def test_explicitResponseObject(self, logger):
        """
        If the return value of the decorated function is an instance of
        L{EndpointResponse} then the response generated:

            - has the code given by the L{EndpointResponse} instance.
            - has a I{Content-Type} header set to I{application/json}.
            - has a JSON-encoded body indicating a successful response and
              giving the result from the L{EndpointResponse} instance.
        """
        application = self.application(logger, {})
        request = dummyRequest(
            b"GET", b"/foo/explicitresponse", Headers(), b"")
        self.render(application.app.resource(), request)

        expected = CloseEnoughJSONResponse(
            application.EXPLICIT_RESPONSE_CODE,
            Headers({b"content-type": [b"application/json"]}),
            application.EXPLICIT_RESPONSE_RESULT)
        return expected.verify(asResponse(request))

<<<<<<< HEAD
    @validateLogging(
        assertJSONLogged, b"GET", b"/foo/explicitresponseheaders", {},
        ResultHandlingApplication.EXPLICIT_RESPONSE_RESULT,
        ResultHandlingApplication.EXPLICIT_RESPONSE_CODE)
    def test_explicitResponseObjectWithHeaders(self, logger):
        """
        If the return value of the decorated function is an instance of
        L{EndpointResponse} with headers specified then the response
        generated includes those headers.
        """
        application = self.application(logger, {})
        request = dummyRequest(
            b"GET", b"/foo/explicitresponseheaders", Headers(), b"")
        self.render(application.app.resource(), request)

        response = asResponse(request)
        self.assertEqual(response.headers.getRawHeaders("x-key"), ["value"])

    @validateLogging(_assertRequestLogged(b"/foo/badrequest"))
=======
    @validateLogging(assertHasAction, JSON_REQUEST, False,
                     {},
                     {"code":
                      ResultHandlingApplication.BAD_REQUEST_CODE})
>>>>>>> b9ecdd50
    def test_badRequestRaised(self, logger):
        """
        If the decorated function raises L{BadRequest} then the generated
        response:

            - has the code taken from the exception.
            - has a I{Content-Type} header set to I{application/json}.
            - has a JSON-encoded body indicating an error response and giving
              details from the exception.
        """
        application = self.application(logger, {})
        request = dummyRequest(b"GET", b"/foo/badrequest", Headers(), b"")
        self.render(application.app.resource(), request)

        expected = CloseEnoughJSONResponse(
            application.BAD_REQUEST_CODE,
            Headers({b"content-type": [b"application/json"]}),
            application.BAD_REQUEST_RESULT)
        return expected.verify(asResponse(request))

    @validateLogging(_assertTracebackLogged(ArbitraryException))
    # See above
    # @validateLogging(_assertRequestLogged(b"/foo/exception"))
    def test_internalServerError(self, logger):
        """
        If the decorated function raises an exception, the HTTP response code
        is I{INTERNAL SERVER ERROR}.
        """
        request = dummyRequest(b"GET", b"/foo/exception", Headers(), b"")
        app = self.application(logger, None)
        self.render(app.app.resource(), request)
        self.assertEqual(INTERNAL_SERVER_ERROR, request._code)

    @validateLogging(None)
    def test_responseResultContainsIncident(self, logger):
        """
        If the decorated function raises an exception, the HTTP response body
        is a json-encoded object with a item set to an incident
        identifier.
        """
        request = dummyRequest(b"GET", b"/foo/exception", Headers(), b"")
        app = self.application(logger, None)
        self.render(app.app.resource(), request)
        logger.flushTracebacks(ArbitraryException)
        incident = loads(request._responseBody)
        action = LoggedAction.ofType(logger.messages, REQUEST)[0]
        # First message in action was action start with task_level /1, so
        # next task_level is /2:
        self.assertEqual(
            u"{}@/2".format(action.startMessage[u"task_uuid"]),
            incident)


class Execution(Names):
    """
    @cvar SYNCHRONOUS: The execution mode where application-level results are
        returned directly, synchronously from methods.

    @cvar SYNCHRONOUS_DEFERRED: The execution mode where application-level
        results are returned from methods as the result of a L{Deferred} which
        already has that result at the time of the return.

    @cvar ASYNCHRONOUS: The execution mode where application-level results are
        returned from methods as the result of a L{Deferred} but the
        L{Deferred} is only given the result some time after it is returned.
    """
    SYNCHRONOUS = NamedConstant()
    SYNCHRONOUS_DEFERRED = NamedConstant()
    ASYNCHRONOUS = NamedConstant()


class SynchronousStructuredResultHandlingTests(StructuredResultHandlingMixin,
                                               SynchronousTestCase):
    """
    Apply the tests defined by L{StructuredResultHandlingMixin} to an
    application which returns results synchronously without involving
    L{Deferred}.
    """
    def render(self, resource, request):
        render(resource, request)

    def application(self, logger, result):
        return ResultHandlingApplication(Execution.SYNCHRONOUS, logger, result)


class SynchronousDeferredStructuredResultHandlingTests(
        StructuredResultHandlingMixin, SynchronousTestCase):
    """
    Apply the tests defined by L{StructuredResultHandlingMixin} to an
    application which returns results synchronously as the result of an
    already-fired L{Deferred}.
    """
    def render(self, resource, request):
        render(resource, request)

    def application(self, logger, result):
        return ResultHandlingApplication(
            Execution.SYNCHRONOUS_DEFERRED, logger, result)


class AsynchronousStructuredResultHandlingTests(StructuredResultHandlingMixin,
                                                SynchronousTestCase):
    """
    Apply the tests defined by L{StructuredResultHandlingMixin} to an
    application which returns results asynchronously as the future result of a
    not-yet-fired L{Deferred}.
    """
    def render(self, resource, request):
        """
        Render the resource in the usual way and afterwards poke the
        application object to actually deliver its result.
        """
        render(resource, request)
        self.ready.callback(None)

    def application(self, logger, result):
        app = ResultHandlingApplication(
            Execution.ASYNCHRONOUS, logger, result)
        self.ready = app.ready
        return app


class StructuredJSONTests(SynchronousTestCase):
    """
    Tests for the L{structured} behavior related to decoding JSON requests and
    serializing JSON responses.
    """
    def Application(self, logger, result):
        return ResultHandlingApplication(Execution.SYNCHRONOUS, logger, result)

    def test_name(self):
        """
        The name of the wrapper function function returned by the decorator has
        the same name as the decorated function.
        """
        application = self.Application(None, None)
        self.assertEqual("foo", application.foo.__name__)

    @validateLogging(
        assertJSONLogged, b"PUT", b"/foo/bar",
        {"foo": "bar", "baz": ["quux"]}, None, OK
    )
    def test_decode(self, logger):
        """
        The I{JSON}-encoded request body is decoded into Python objects and
        passed as keyword arguments to the decorated function.
        """
        objects = {"foo": "bar", "baz": ["quux"]}
        request = dummyRequest(
            b"PUT", b"/foo/bar",
            Headers({b"content-type": [b"application/json"]}), dumps(objects))

        app = self.Application(logger, None)
        render(app.app.resource(), request)
        self.assertEqual(objects, app.kwargs)

    @validateLogging(
        assertJSONLogged, b"POST", b"/foo/bar",
        {"foo": "bar", "baz": ["quux"]}, None, OK
    )
    def test_decodeNoContentType(self, logger):
        """
        The I{JSON}-encoded request body is decoded into Python objects and
        passed as keyword arguments to the decorated function even if the
        content type is not I{{application/json}}.
        """
        objects = {"foo": "bar", "baz": ["quux"]}
        request = dummyRequest(
            b"POST", b"/foo/bar", Headers({}), dumps(objects))

        app = self.Application(logger, None)
        render(app.app.resource(), request)
        self.assertEqual(objects, app.kwargs)

    def assertNoDecodeLogged(self, logger, method, path=b"/foo/bar",
                             content_type=b"application/json"):
        """
        The I{JSON}-encoded request body is ignored when the given method is
        used.

        @param method: A HTTP method.
        @type method: L{bytes}

        @param path: Path to request.
        @type path: L{bytes}

        @param content_type: Content type to send, by default
            I{application/json}.
        """
        objects = {"foo": "bar", "baz": ["quux"]}
        request = dummyRequest(
            method, path,
            Headers({b"content-type": [content_type]}), dumps(objects))

        app = self.Application(logger, None)
        render(app.app.resource(), request)
        self.assertEqual({}, app.kwargs)

    @validateLogging(_assertRequestLogged(b"/foo/bar"))
    def test_noDecodeGET(self, logger):
        """
        The I{JSON}-encoded request body is ignored when the I{GET} method is
        used.
        """
        self.assertNoDecodeLogged(logger, b"GET")

    @validateLogging(_assertRequestLogged(b"/foo/bar", b"DELETE"))
    def test_noDecodeDELETE(self, logger):
        """
        The I{JSON}-encoded request body is ignored when the I{DELETE} method
        is used.
        """
        self.assertNoDecodeLogged(logger, b"DELETE")

    @validateLogging(_assertRequestLogged(b"/foo/ignore_body", b"POST"))
    def test_noBodyPOST(self, logger):
        """
        The I{JSON}-encoded request body is ignored for methods with
        C{{ignore_body}} set to C{{True}}.
        """
        self.assertNoDecodeLogged(logger, b"POST", b"/foo/ignore_body")

    @validateLogging(_assertRequestLogged(b"/foo/ignore_body", b"POST"))
    def test_noBodyPOSTnotJSON(self, logger):
        """
        A non-I{JSON} request body is ignored for methods with
        C{{ignore_body}} set to C{{True}}.
        """
        self.assertNoDecodeLogged(logger, b"POST", b"/foo/ignore_body",
                                  b"x-application/garbage")

    @validateLogging(_assertRequestLogged(b"/foo/bar", b"PUT"))
    def test_malformedRequest(self, logger):
        """
        If the request body cannot be decoded as a I{JSON} blob then the
        request automatically receives a I{BAD REQUEST} response.
        """
        app = self.Application(logger, None)
        request = dummyRequest(
            b"PUT", b"/foo/bar",
            Headers({b"content-type": [b"application/json"]}), b"foo bar")
        render(app.app.resource(), request)

        # The endpoint should not have been called.
        self.assertIs(None, app.kwargs)

        expected = CloseEnoughJSONResponse(
            BAD_REQUEST,
            Headers({b"content-type": [b"application/json"]}),
            {u"description": DECODING_ERROR_DESCRIPTION})
        return expected.verify(asResponse(request))

    @validateLogging(_assertRequestLogged(b"/foo/validation", b"PUT"))
    def test_validationError(self, logger):
        """
        If the request body doesn't match the provided schema, then the
        request automatically receives a I{BAD REQUEST} response.
        """
        request = dummyRequest(
            b"PUT", b"/foo/validation",
            Headers({b"content-type": [b"application/json"]}),
            dumps({u'int': []}))

        app = self.Application(logger, None)
        render(app.app.resource(), request)

        response = loads(request._responseBody)

        self.assertEqual(
            (request._code, response[u'description'],
             len(response[u'errors'])),
            (BAD_REQUEST, FAILED_INPUT_VALIDATION, 2))

    @validateLogging(_assertTracebackLogged(ValidationError))
    # See above
    # @validateLogging(_assertRequestLogged(b"/foo/badresponse"))
    def test_responseValidationError(self, logger):
        """
        If the response body doesn't match the provided schema, then the
        request automatically receives a I{INTERNAL SERVER ERROR} response.
        """
        request = dummyRequest(
            b"GET", b"/foo/badresponse",
            Headers({b"content-type": [b"application/json"]}), b"")

        app = self.Application(logger, None)
        render(app.app.resource(), request)

        self.assertEqual(request._code, INTERNAL_SERVER_ERROR)

    @validateLogging(_assertRequestLogged(b"/baz/quux", b"POST"))
    def test_onlyArgumentsFromRoute(self, logger):
        """
        If an endpoint's route defines additional arguments for the endpoint
        those arguments are also passed by keyword to the decorated function.
        """
        request = dummyRequest(
            b"POST", b"/baz/quux",
            Headers({b"content-type": [b"application/json"]}),
            dumps({}))
        app = self.Application(logger, {})
        render(app.app.resource(), request)
        self.assertEqual({"routingValue": "quux"}, app.kwargs)

    @validateLogging(_assertRequestLogged(b"/baz/quux", b"POST"))
    def test_mixedArgumentsFromRoute(self, logger):
        """
        If an endpoint's route defines additional arguments for the endpoint
        those arguments are also passed by keyword to the decorated function
        along with arguments from the JSON body of the request.
        """
        request = dummyRequest(
            b"POST", b"/baz/quux",
            Headers({b"content-type": [b"application/json"]}),
            dumps({"jsonValue": True}))
        app = self.Application(logger, {})
        render(app.app.resource(), request)
        self.assertEqual(
            {"jsonValue": True, "routingValue": "quux"}, app.kwargs)


class UserDocumentationTests(SynchronousTestCase):
    """
    Tests for L{user_documentation}.
    """

    def test_decoration(self):
        """
        Decorating a function with L{user_documentation} sets the
        C{user_documentation} attribute of the function to the passed
        argument.
        """
        @user_documentation(u"Some text", u"Header", u"section")
        def f():
            pass
        self.assertEqual(
            f.user_documentation,
            UserDocumentation(
                text=u"Some text",
                header=u"Header",
                section=u"section",
                examples=pvector([]),
            ))


class NotAllowedTests(SynchronousTestCase):
    """
    Tests for the HTTP method restriction functionality imposed by the routing
    decorator.
    """
    class Application(object):
        app = Klein()

        @app.route(b"/foo/bar", methods={b"GET"})
        @structured({}, {})
        def gettable(self):
            return b"OK"

    def test_notAllowed(self):
        """
        If an endpoint is restricted to being used with certain HTTP methods
        then a request for that endpoint using a different method receives a
        I{NOT ALLOWED} response.
        """
        app = self.Application()
        request = dummyRequest(b"POST", b"/foo/bar", Headers(), dumps({}))
        render(app.app.resource(), request)
        self.assertEqual(NOT_ALLOWED, request._code)


class NotFoundTests(SynchronousTestCase):
    """
    Tests for the response behavior relating to requests for non-existent
    resources.
    """
    class Application(object):
        app = Klein()

        @app.route(b"/foo/bar")
        @structured({}, {})
        def exists(self):
            return b"OK"

    def test_notFound(self):
        """
        If an endpoint is restricted to being used with certain HTTP methods
        then a request for that endpoint using a different method receives a
        I{NOT ALLOWED} response.
        """
        app = self.Application()
        request = dummyRequest(b"GET", b"/quux", Headers(), b"")
        render(app.app.resource(), request)
        self.assertEqual(NOT_FOUND, request._code)


class TracingTests(SynchronousTestCase):
    """
    Tests for cross-process tracing with Eliot.
    """
    class Application(object):
        app = Klein()
        called = False

        @app.route(b"/foo/bar")
        @structured({}, {})
        def called(self):
            self.called = True
            return b"OK"

    @capture_logging(None)
    def test_serialized_task(self, logger):
        """
        If the ``X-Eliot-Task-Id`` header containers a serialized task level,
        it is used as a parent of the logged actions from the handler.
        """
        parent = ActionType("parent", [], [])
        with parent() as context:
            task_id = context.serialize_task_id()

        app = self.Application()
        app.logger = logger
        request = dummyRequest(
            b"GET", b"/foo/bar", Headers({b"X-Eliot-Task-Id": [task_id]}), b"")
        render(app.app.resource(), request)

        logged_parent = LoggedAction.ofType(logger.messages, parent)[0]
        child = _assertRequestLogged(b"/foo/bar")(self, logger)
        self.assertIn(child, logged_parent.descendants())

    @capture_logging(_assertRequestLogged(b"/foo/bar", b"GET"))
    def test_malformed_task(self, logger):
        """
        If the contents of the ``X-Eliot-Task-Id`` header are malformed,
        processing continues as normal and logging of the request still
        happens.
        """
        app = self.Application()
        app.logger = logger
        request = dummyRequest(
            b"GET", b"/foo/bar",
            Headers({b"X-Eliot-Task-Id": [b"garbage!"]}), b"")
        render(app.app.resource(), request)
        self.assertTrue(app.called)<|MERGE_RESOLUTION|>--- conflicted
+++ resolved
@@ -266,7 +266,6 @@
             application.EXPLICIT_RESPONSE_RESULT)
         return expected.verify(asResponse(request))
 
-<<<<<<< HEAD
     @validateLogging(
         assertJSONLogged, b"GET", b"/foo/explicitresponseheaders", {},
         ResultHandlingApplication.EXPLICIT_RESPONSE_RESULT,
@@ -285,13 +284,10 @@
         response = asResponse(request)
         self.assertEqual(response.headers.getRawHeaders("x-key"), ["value"])
 
-    @validateLogging(_assertRequestLogged(b"/foo/badrequest"))
-=======
     @validateLogging(assertHasAction, JSON_REQUEST, False,
                      {},
                      {"code":
                       ResultHandlingApplication.BAD_REQUEST_CODE})
->>>>>>> b9ecdd50
     def test_badRequestRaised(self, logger):
         """
         If the decorated function raises L{BadRequest} then the generated
