--- conflicted
+++ resolved
@@ -195,111 +195,6 @@
             "Expected a and b to be not-equal: " + "; ".join(messages))
 
 
-<<<<<<< HEAD
-def function_serializer(function):
-    """
-    Serialize the given function for logging by eliot.
-
-    :param function: Function to serialize.
-
-    :return: Serialized version of function for inclusion in logs.
-    """
-    try:
-        return {
-            "function": str(function),
-            "file": getfile(function),
-            "line": getsourcelines(function)[1]
-        }
-    except IOError:
-        # One debugging method involves changing .py files and is incompatible
-        # with inspecting the source.
-        return {
-            "function": str(function),
-        }
-
-LOOP_UNTIL_ACTION = ActionType(
-    action_type="flocker:testtools:loop_until",
-    startFields=[Field("predicate", function_serializer)],
-    successFields=[Field("result", serializer=safe_repr)],
-    description="Looping until predicate is true.")
-
-LOOP_UNTIL_ITERATION_MESSAGE = MessageType(
-    message_type="flocker:testtools:loop_until:iteration",
-    fields=[Field("result", serializer=safe_repr)],
-    description="Predicate failed, trying again.")
-
-
-def loop_until(predicate, reactor=reactor):
-    """Call predicate every 0.1 seconds, until it returns something ``Truthy``.
-
-    :param predicate: Callable returning termination condition.
-    :type predicate: 0-argument callable returning a Deferred.
-
-    :param reactor: The reactor implementation to use to delay.
-    :type reactor: ``IReactorTime``.
-
-    :return: A ``Deferred`` firing with the first ``Truthy`` response from
-        ``predicate``.
-    """
-    action = LOOP_UNTIL_ACTION(predicate=predicate)
-
-    d = action.run(DeferredContext, maybeDeferred(action.run, predicate))
-
-    def loop(result):
-        if not result:
-            LOOP_UNTIL_ITERATION_MESSAGE(
-                result=result
-            ).write()
-            d = deferLater(reactor, 0.1, action.run, predicate)
-            d.addCallback(partial(action.run, loop))
-            return d
-        action.addSuccessFields(result=result)
-        return result
-    d.addCallback(loop)
-    return d.addActionFinish()
-
-
-def retry_failure(function, expected=None, reactor=reactor, steps=None):
-    """
-    Retry ``function`` until it returns successfully.
-
-    If it raises one of the expected exceptions, then retry.
-
-    :param callable function: A callable that returns a value.
-    :param expected: Iterable of exceptions that trigger a retry. Passed
-        through to ``Failure.check``.
-    :param reactor reactor: The reactor implementation to use to delay.
-    :param [float] steps: An iterable of delay intervals, measured in seconds.
-        If not provided, will default to retrying every 0.1 seconds.
-
-    :return: A ``Deferred`` that fires with the first successful return value
-        of ``function``.
-    """
-    if steps is None:
-        steps = repeat(0.1)
-    else:
-        steps = iter(steps)
-
-    d = maybeDeferred(function)
-
-    def loop(failure):
-        if expected and not failure.check(*expected):
-            return failure
-
-        try:
-            interval = steps.next()
-        except StopIteration:
-            return failure
-
-        d = deferLater(reactor, interval, function)
-        d.addErrback(loop)
-        return d
-
-    d.addErrback(loop)
-
-    return d
-
-
 def retry_effect_with_timeout(effect, timeout):
     """
     If ``effect`` fails, retry it until ``timeout`` expires.
@@ -322,8 +217,6 @@
     return retry(effect, ret)
 
 
-=======
->>>>>>> c26a9439
 def random_name(case):
     """
     Return a short, random name.
